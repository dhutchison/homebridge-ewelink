# homebridge-ewelink-krasnov

Fork of https://github.com/howanghk/homebridge-ewelink, that include:

1. Fix CH3 and CH4 entries for T1 C2 device.
1. Fix spelling mistakes.

# homebridge-ewelink-max

Homebridge plugin to control Sonoff relays with OEM firmware. It uses the same API as the iOS app to communicate with your devices.

The platform will dynamically add/remove devices based on what is configured in your eWeLink account.

It has been tested with the [Sonoff basic](http://sonoff.itead.cc/en/products/sonoff/sonoff-basic) relays. I have performed testing with up to two relays associated to my account.

The plugin will only support one eWeLink account.

It is possible to continue to use the OEM functionality (eWeLink app, Google Home integration); this plugin requires no modification to the relay's firmware.

## Why max?

This is a fork of [homebridge-ewelink](https://github.com/gbro115/homebridge-ewelink), which is not being actively updated. There is another package named [homebridge-ewelin-plus](https://www.npmjs.com/package/homebridge-ewelink-plus) which is not updated for 6 months at the time of writing. The name is inspired by Apple's naming convention.

This fork have the following notable changes / improvements:

* Support login with phone number / email and password, which save your time from obtaining the authentication token with Charles once in a while.
* Support sending heartbeat on the WebSocket connection, which greatly reduce the interval of reconnects, hence better stability.
* Support obtaining the correct API / WebSocket API host automatically, so you don't need to obtain these information with Charles.
* Support for groups to simulate accessory. Currrently only blind (WindowCovering) is supported.

## Shortcomings

The code is of suboptimal quality. It was a quick-and-dirty plugin; feel free to contribute & improve.

## Steps to install / configure

*Assuming that you've already downloaded the eWeLink app on your iOS device & have configured it:*

1) Install the plugin
<<<<<<< HEAD
```
sudo npm -g install homebridge-ewelink-krasnov
=======

```bash
sudo npm -g install homebridge-ewelink-max
>>>>>>> e23251c8
```

2) Add to the platforms[] section of config.json.

  * `phoneNumber` - The login phone number of your ewelink account, do not include this if you login with email
  * `email` - The login email of your ewelink account, do not include this if you login with phone number
  * `password` - Your ewelink account login password
  * `imei` - This can be any valid UUID, get one with an [online generator](https://www.famkruithof.net/uuid/uuidgen?numReq=1&typeReq=4&uppercaseReq=true)

3) Restart Homebridge

### Sample config.json

```json
{
    "bridge": {
        "name": "Homebridge",
        "username": "XX:XX:XX:XX:XX:XX",
        "port": 51826,
        "pin": "123-45-678"
    },

    "description": "Your description here",

    "accessories": [
    ],

    "platforms": [
        {
            "platform" : "eWeLink",
            "name" : "eWeLink",
            "phoneNumber" : "+12345678901",
            "password" : "your-login-password",
            "imei" : "01234567-89AB-CDEF-0123-456789ABCDEF"
        }
    ]
}
```

If you use email login, the platform section should look like this:

```json
        {
            "platform" : "eWeLink",
            "name" : "eWeLink",
            "email" : "your-email@example.com",
            "password" : "your-login-password",
            "imei" : "01234567-89AB-CDEF-0123-456789ABCDEF"
        }
```

### Groups

You can group channels of multi-switch model to simulate another accessory instead of having each switch separately.
Currently, only blind (WindowCovering) is supported.

#### Blind

*(Tested with Sonoff Dual)*
Simulate  dual motors blind, one to move up and other to move down, without start or end detector.
The duration of move is calculed from the up/down time.
Handle realtime response when setting position other than *Open* or *Close*.
Also responding to event from API, so you can use Home or eWelink App and have up-to-date state.
The device is automatically reconfigured to turn off all options (power-on response, inching, ...) including disable Interlock that is incompatible with the behavior of this group.

*To improve: 4 channels models can only use 2 channels, others will be disabled.*

##### Group configuration:

* **type** : blind
* **deviceId** : Device ID from eWelink app
* **relay_up**: Relay number for the UP motor
* **relay_down**: Relay number for the DOWN motor
* **time_up**: Total time in second from complete closing to full opening.
* **time_down**: Total time in second from complete opening to full closing.
* **handle_api_changes**: In case you don't want group respond to eWeLink App changes. Default _true_.
* Please refer to [homebridge-sonoff-stateful-blind](https://github.com/manolab/homebridge-sonoff-stateful-blinds#readme) project for explanations of the last two options.

```json
    {
        "platform" : "eWeLink",
        "name" : "eWeLink",
        "email" : "your-email@example.com",
        "password" : "your-login-password",
        "imei" : "01234567-89AB-CDEF-0123-456789ABCDEF",
        "groups": [
            {
                "type": "blind",
                "deviceId": "1000654321",
                "relay_up": 1,
                "relay_down": 2,
                "time_up": 10,
                "time_down": 10,
                "time_botton_margin_up": 0,
                "time_botton_margin_down": 0,
                "handle_api_changes": true
            }
        ]
    }
```

## A note on login session

An authentication token is generated every time your device's app logs in to the eWeLink service.

You can only have one authentication token per user account.

Therefore if you use the HomeKit app and eWeLink app at the same time, they will fight each other for the login session. They should both work individually. You can leave homebridge running when using the eWeLink app.

### Use another login to avoid being logged off from the eWeLink app

1. Create another account
2. Then log in with the new account on another mobile device (you have to keep both accounts connected and with eWeLink on the screen).
3. Go to your eWeLink, select your Sonoff device and share it with the other account.
4. A popup should appear on the other mobile device, accept it.
5. Use the second account as your plugin login (and never use this account on eWeLink anymore to avoid being logged off)
6. Be happy and never get a "session expired" message again.

Each account is suitable for the plug-in, just make sure to use each once (one per mobile device / homebridge).

## Troubleshooting

I've attempted to make the logging as useful as possible. If you have any suggestions, please open an issue on GitHub.

## Sample logging

```bash
[12/13/2017, 9:39:05 PM] [eWeLink] A total of [1] accessories were loaded from the local cache
[12/13/2017, 9:39:05 PM] [eWeLink] Requesting a list of devices from eWeLink HTTPS API at [https://us-api.coolkit.cc:8080]
[12/13/2017, 9:39:06 PM] [eWeLink] eWeLink HTTPS API reports that there are a total of [1] devices registered
[12/13/2017, 9:39:06 PM] [eWeLink] Evaluating if devices need to be removed...
[12/13/2017, 9:39:06 PM] [eWeLink] Verifying that all cached devices are still registered with the API. Devices that are no longer registered with the API will be removed.
[12/13/2017, 9:39:06 PM] [eWeLink] Device [Fan] is regeistered with API. Nothing to do.
[12/13/2017, 9:39:06 PM] [eWeLink] Evaluating if new devices need to be added...
[12/13/2017, 9:39:06 PM] [eWeLink] Device with ID [XXXXXXX] is already configured. Ensuring that the configuration is current.
[12/13/2017, 9:39:06 PM] [eWeLink] Updating recorded Characteristic.On for [Fan] to [false]. No request will be sent to the device.
[12/13/2017, 9:39:06 PM] [eWeLink] Setting power state to [off] for device [Fan]
[12/13/2017, 9:39:06 PM] [eWeLink] API key retrieved from web service is [XXXXXXX]
[12/13/2017, 9:39:06 PM] [eWeLink] Connecting to the WebSocket API at [wss://us-long.coolkit.cc:8080/api/ws]
[12/13/2017, 9:39:06 PM] [eWeLink] Sending login request [{"action":"userOnline","userAgent":"app","version":6,"nonce":"151321914688000","apkVesrion":"1.8","os":"ios","at":"XXXXXXX","apikey":"xxxxxxx","ts":"1513219146","model":"iPhone10,6","romVersion":"11.1.2","sequence":1513219146880}]
[12/13/2017, 9:39:06 PM] [eWeLink] WebSocket messge received:  {"error":0,"apikey":"xxxxxxx","config":{"hb":1,"hbInterval":145},"sequence":"1513219146880"}
```

*Hey Siri, turn on the fan*

```bash
[12/13/2017, 9:39:09 PM] [eWeLink] Setting power state to [on] for device [Fan]
[12/13/2017, 9:39:09 PM] [eWeLink] WebSocket messge received:  {"error":0,"deviceid":"XXXXXXX","apikey":"XXXXXXX","sequence":"1513219149620"}
[12/13/2017, 9:39:11 PM] [eWeLink] Setting power state to [off] for device [Fan]
[12/13/2017, 9:39:12 PM] [eWeLink] WebSocket messge received:  {"error":0,"deviceid":"XXXXXXX","apikey":"XXXXXXX","sequence":"1513219151735"}
```

The plugin will also listen for announcements via a persistent web socket. This allows you to control the device from the likes of Google Home & have Homebridge be kept up-to-date

*Hey Google, turn on the fan*

```bash
[12/13/2017, 9:41:50 PM] [eWeLink] Update message received for device [XXXXXXX]
[12/13/2017, 9:41:50 PM] [eWeLink] Updating recorded Characteristic.On for [Fan] to [true]. No request will be sent to the device.
[12/13/2017, 9:41:50 PM] [eWeLink] Setting power state to [on] for device [Fan]
[12/13/2017, 9:41:50 PM] [eWeLink] WebSocket messge received:  {"error":0,"deviceid":"XXXXXXX","apikey":"XXXXXXX","sequence":"1513219310003"}
```

## Credits

<https://github.com/websockets/ws/wiki/Websocket-client-implementation-for-auto-reconnect>

<https://github.com/manolab/homebridge-sonoff-stateful-blinds)><|MERGE_RESOLUTION|>--- conflicted
+++ resolved
@@ -37,14 +37,8 @@
 *Assuming that you've already downloaded the eWeLink app on your iOS device & have configured it:*
 
 1) Install the plugin
-<<<<<<< HEAD
-```
+```bash
 sudo npm -g install homebridge-ewelink-krasnov
-=======
-
-```bash
-sudo npm -g install homebridge-ewelink-max
->>>>>>> e23251c8
 ```
 
 2) Add to the platforms[] section of config.json.
