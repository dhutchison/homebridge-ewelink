/* jshint -W030, -W069, esversion: 6 */
let WebSocket = require('ws');
let http = require('http');
let url = require('url');
const querystring = require('querystring');
let request = require('request-json');
<<<<<<< HEAD

let ApiClient = require('./lib/api');

=======
let nonce = require('nonce')();
let crypto = require('crypto');

let LanClient = require('./lib/sonoffLanModeApi');

let wsc;
let isSocketOpen = false;
let sequence = 0;
let webClient = '';
let apiKey = 'UNCONFIGURED';
let authenticationToken = 'UNCONFIGURED';
>>>>>>> f08d43b1
let Accessory, Service, Characteristic, UUIDGen;

module.exports = function (homebridge) {
    console.log("homebridge API version: " + homebridge.version);

    // Accessory must be created from PlatformAccessory Constructor
    Accessory = homebridge.platformAccessory;

    // Service and Characteristic are from hap-nodejs
    Service = homebridge.hap.Service;
    Characteristic = homebridge.hap.Characteristic;
    UUIDGen = homebridge.hap.uuid;

    // For platform plugin to be considered as dynamic platform plugin,
    // registerPlatform(pluginName, platformName, constructor, dynamic), dynamic must be true
    homebridge.registerPlatform("homebridge-eWeLink", "eWeLink", eWeLink, true);

};

// Platform constructor
function eWeLink(log, config, api) {

    let platform = this;
    this.log = log;
    this.config = config;
    this.accessories = new Map();
    this.devicesFromApi = new Map();

    /* Configure the API Client */
    platform.log("Initialising API");

    this.apiClient = new ApiClient(log, config);
    this.apiClient.init();

    // Groups configuration
    this.groups = new Map();
    let configGroups = config['groups'] || null;
    if (configGroups) {
        if (Object.keys(configGroups).length > 0) {
            this.config.groups.forEach((group) => {
                this.groups.set(group.deviceId, group);
            });
        }
    }

    platform.log("Found %s group(s)", this.groups.size);

    if (api) {
        // Save the API object as plugin needs to register new accessory via this object
        this.api = api;

        // Listen to event "didFinishLaunching", this means homebridge already finished loading cached accessories.
        // Platform Plugin should only register new accessory that doesn't exist in homebridge after this event.
        // Or start discover new accessories.


        this.api.on('didFinishLaunching', function () {

            platform.log("A total of [%s] accessories were loaded from the local cache", platform.accessories.size);

            let afterLogin = function () {

                // Get a list of all devices from the API, and compare it to the list of cached devices.
                // New devices will be added, and devices that exist in the cache but not in the web list
                // will be removed from Homebridge.

                platform.apiClient.listDevices()
                    .then(body => {
                        
                        let size = Object.keys(body).length;
                        platform.log("eWeLink HTTPS API reports that there are a total of [%s] devices registered", size);

<<<<<<< HEAD
                        if (size === 0) {
                            platform.log("As there were no devices were found, all devices have been removed from the platform's cache. Please regiester your devices using the eWeLink app and restart HomeBridge");
                            platform.api.unregisterPlatformAccessories("homebridge-eWeLink", "eWeLink", Array.from(platform.accessories.values()));
                            platform.accessories.clear();
                            return;
                        }
=======
                    body.forEach((device) => {
                        platform.apiKey = device.apikey;
                        // Skip Sonoff Bridge as it is not supported by this plugin
                        if (['RF_BRIDGE'].indexOf(platform.getDeviceTypeByUiid(device.uiid)) == -1) {
                            platform.devicesFromApi.set(device.deviceid, device);
                        }
                    });

                    // Now we compare the cached devices against the web list
                    platform.log("Evaluating if devices need to be removed...");

                    function checkIfDeviceIsStillRegistered(value, deviceId, map) {

                        let accessory = platform.accessories.get(deviceId);

                        // To handle grouped accessories
                        var realDeviceId = deviceId;

                        if (accessory.context.switches > 1) {
                            realDeviceId = deviceId.replace('CH' + accessory.context.channel, "");
                        }

                        if (platform.devicesFromApi.has(realDeviceId) && (accessory.context.switches <= 1 || accessory.context.channel <= accessory.context.switches)) {
                            if ((deviceId != realDeviceId) && platform.groups.has(realDeviceId)) {
                                platform.log('Device [%s], ID : [%s] is now grouped. It will be removed.', accessory.displayName, accessory.UUID);
                                platform.removeAccessory(accessory);
                            } else if ((deviceId == realDeviceId) && !platform.groups.has(realDeviceId)) {
                                platform.log('Device [%s], ID : [%s] is now splitted. It will be removed.', accessory.displayName, accessory.UUID);
                                platform.removeAccessory(accessory);
                            } else if (platform.getDeviceTypeByUiid(platform.devicesFromApi.get(realDeviceId).uiid) === 'FAN_LIGHT' && accessory.context.channel !== null) {
                                platform.log('Device [%s], ID : [%s] is now grouped as a fan. It will be removed.', accessory.displayName, accessory.UUID);
                                platform.removeAccessory(accessory);
                            } else {
                                platform.log('[%s] Device is registered with API. ID: (%s). Nothing to do.', accessory.displayName, accessory.UUID);
                            }
                        } else if (platform.devicesFromApi.has(realDeviceId) && platform.getDeviceTypeByUiid(platform.devicesFromApi.get(realDeviceId).uiid) === 'FAN_LIGHT') {
                            platform.log('[%s] Device is registered with API. ID: (%s). Nothing to do.', accessory.displayName, accessory.UUID);
                        } else {
                            platform.log('Device [%s], ID : [%s] was not present in the response from the API. It will be removed.', accessory.displayName, accessory.UUID);
                            platform.removeAccessory(accessory);
                        }
                    }

                    // If we have devices in our cache, check that they exist in the web response
                    if (platform.accessories.size > 0) {
                        platform.log("Verifying that all cached devices are still registered with the API. Devices that are no longer registered with the API will be removed.");
                        platform.accessories.forEach(checkIfDeviceIsStillRegistered);
                    }

                    platform.log("Evaluating if new devices need to be added...");

                    // Now we compare the cached devices against the web list
                    function checkIfDeviceIsAlreadyConfigured(value, deviceId, map) {

                        if (platform.accessories.has(deviceId)) {

                            platform.log('Device with ID [%s] is already configured. Ensuring that the configuration is current.', deviceId);

                            let accessory = platform.accessories.get(deviceId);
                            let deviceInformationFromWebApi = platform.devicesFromApi.get(deviceId);
                            let deviceType = platform.getDeviceTypeByUiid(deviceInformationFromWebApi.uiid);
                            let switchesAmount = platform.getDeviceChannelCount(deviceInformationFromWebApi);

                            accessory.getService(Service.AccessoryInformation).setCharacteristic(Characteristic.SerialNumber, deviceInformationFromWebApi.extra.extra.mac);
                            accessory.getService(Service.AccessoryInformation).setCharacteristic(Characteristic.Manufacturer, deviceInformationFromWebApi.productModel);
                            accessory.getService(Service.AccessoryInformation).setCharacteristic(Characteristic.Model, deviceInformationFromWebApi.extra.extra.model + ' (' + deviceInformationFromWebApi.uiid + ')');
                            accessory.getService(Service.AccessoryInformation).setCharacteristic(Characteristic.FirmwareRevision, deviceInformationFromWebApi.params.fwVersion);

                            /* Add a lan client and add it to the context, if the feature is enabled  */
                            if (this.config['experimentalLanClient']) {
                                this.log.debug('Pre lan client config (checkIfDeviceIsAlreadyConfigured): %o', device);
                                const lanClient = new LanClient(deviceInformationFromWebApi, this.log);
                                lanClient.start();
                                accessory.context.lanClient = lanClient;
                            }

                            if (switchesAmount > 1) {
                                if (platform.groups.has(deviceInformationFromWebApi.deviceid)) {
                                    let group = platform.groups.get(deviceInformationFromWebApi.deviceid);

                                    switch (group.type) {
                                        case 'blind':
                                            platform.log("Blind device has been set: " + deviceInformationFromWebApi.extra.extra.model + ' uiid: ' + deviceInformationFromWebApi.uiid);
                                            accessory.getService(Service.AccessoryInformation).setCharacteristic(Characteristic.Name, deviceInformationFromWebApi.name);
                                            platform.updateBlindStateCharacteristic(deviceId, deviceInformationFromWebApi.params.switches);
                                            // Ensuring switches device config
                                            platform.initSwitchesConfig(accessory);
                                            break;
                                        default:
                                            platform.log('Group type error ! Device [%s], ID : [%s] will not be set', deviceInformationFromWebApi.name, deviceInformationFromWebApi.deviceid);
                                            break;
                                    }
                                } else if (deviceType === 'FAN_LIGHT') {
                                    platform.updateFanLightCharacteristic(deviceId, deviceInformationFromWebApi.params.switches[0].switch, platform.devicesFromApi.get(deviceId));
                                    platform.updateFanSpeedCharacteristic(deviceId, deviceInformationFromWebApi.params.switches[1].switch, deviceInformationFromWebApi.params.switches[2].switch, deviceInformationFromWebApi.params.switches[3].switch, platform.devicesFromApi.get(deviceId));
                                } else {
                                    platform.log(switchesAmount + " channels device has been set: " + deviceInformationFromWebApi.extra.extra.model + ' uiid: ' + deviceInformationFromWebApi.uiid);
                                    for (let i = 0; i !== switchesAmount; i++) {
                                        accessory.getService(Service.AccessoryInformation).setCharacteristic(Characteristic.Name, deviceInformationFromWebApi.name + ' CH ' + (i + 1));
                                        platform.updatePowerStateCharacteristic(deviceId + 'CH' + (i + 1), deviceInformationFromWebApi.params.switches[i].switch, platform.devicesFromApi.get(deviceId));
                                    }
                                }
                            } else {
                                platform.log("Single channel device has been set: " + deviceInformationFromWebApi.extra.extra.model + ' uiid: ' + deviceInformationFromWebApi.uiid);
                                accessory.getService(Service.AccessoryInformation).setCharacteristic(Characteristic.Name, deviceInformationFromWebApi.name);
                                platform.updatePowerStateCharacteristic(deviceId, deviceInformationFromWebApi.params.switch);
                            }

                            if (deviceInformationFromWebApi.extra.extra.model === "PSA-BHA-GL") {
                                platform.log("Thermostat device has been set: " + deviceInformationFromWebApi.extra.extra.model);
                                platform.updateCurrentTemperatureCharacteristic(deviceId, deviceInformationFromWebApi.params);
                            }

                        } else {
                            platform.log('Device with ID [%s] is not configured. Add accessory.', deviceId);
>>>>>>> f08d43b1

                        body.forEach((device) => {
                            // Skip Sonoff Bridge as it is not supported by this plugin
                            if (['RF_BRIDGE'].indexOf(platform.getDeviceTypeByUiid(device.uiid)) == -1) {
                                platform.devicesFromApi.set(device.deviceid, device);
                            }
                        });

                        // Now we compare the cached devices against the web list
                        platform.log("Evaluating if devices need to be removed...");

                        // If we have devices in our cache, check that they exist in the web response
                        if (platform.accessories.size > 0) {
                            platform.log("Verifying that all cached devices are still registered with the API. Devices that are no longer registered with the API will be removed.");
                            platform.accessories.forEach((value, deviceId, map) => {
                                platform.checkIfDeviceIsStillRegistered(platform, deviceId);
                            });
                        }

                        platform.log("Evaluating if new devices need to be added...");

                        // Now we compare the cached devices against the web list
                        // Go through the web response to make sure that all the devices that are in the response do exist in the accessories map
                        if (platform.devicesFromApi.size > 0) {
                            platform.devicesFromApi.forEach((value, deviceId, map) => {
                                platform.checkIfDeviceIsAlreadyConfigured(platform, deviceId);
                            });
                        }

                        /* Add a listener for device status updates which come in */
                        platform.apiClient.addDeviceStateListener(json => {

                            if (json.action === 'update') {

                                platform.log("Update message received for device [%s]", json.deviceid);

                                if (json.params && json.params.switch) {
                                    platform.updatePowerStateCharacteristic(json.deviceid, json.params.switch);
                                } else if (json.params && json.params.switches && Array.isArray(json.params.switches)) {
                                    if (platform.groups.has(json.deviceid)) {
                                        let group = platform.groups.get(json.deviceid);
                                        platform.log('---------------' + group);

                                        if (group.type === 'blind') {
                                            
                                            if (group.handle_api_changes) {
                                                platform.updateBlindStateCharacteristic(json.deviceid, json.params.switches);
                                            } else {
                                                platform.log('Setup to not respond to API. Device ID : [%s] will not be updated.', json.deviceid);
                                            }
                                        } else {
                                            platform.log('Group type error ! Device ID : [%s] will not be updated.', json.deviceid);
                                        }
                                    } else if (platform.devicesFromApi.has(json.deviceid) && 
                                            (platform.getDeviceTypeByUiid(platform.devicesFromApi.get(json.deviceid).uiid) === 'FAN_LIGHT' || 
                                                json.deviceid === platform.config.fakeFan)) {
                                        platform.updateFanLightCharacteristic(json.deviceid, json.params.switches[0].switch, platform.devicesFromApi.get(json.deviceid));
                                        platform.devicesFromApi.get(json.deviceid).params.switches = json.params.switches;
                                        platform.updateFanSpeedCharacteristic(json.deviceid, json.params.switches[1].switch, json.params.switches[2].switch, json.params.switches[3].switch, platform.devicesFromApi.get(json.deviceid));
                                    } else {
                                        json.params.switches.forEach(function (entry) {
                                            if (entry.outlet && entry.switch) {
                                                platform.updatePowerStateCharacteristic(json.deviceid + 'CH' + (entry.outlet + 1), entry.switch, platform.devicesFromApi.get(json.deviceid));
                                            }
                                        });
                                    }
                                }

                                if (json.params && (json.params.currentTemperature || json.params.currentHumidity)) {
                                    platform.updateCurrentTemperatureCharacteristic(json.deviceid, json.params);
                                }


                            } else if (json.action === 'sysmsg') {
                                /* System message, this is how we will be told about device online statuses */
                                platform.log('Updated status for device %s, online: %s', json.deviceid, json.params.online);

                                /* Update the reachable state */
                                let accessory = platform.accessories.get(json.deviceid);
                                if (accessory) {
                                    platform.log('Updating state for accessory %s to %s', accessory.displayName, json.params.online);
                                    accessory.reachable = json.params.online;
                                } else {
                                    platform.log('Could not find accessory for device id %s', json.deviceid);
                                }

                            }
                        });

                    }).catch(err => {
                        platform.log('Error getting device list: %s', err);
                    });
            }; // End afterLogin

            this.apiClient.login()
                .then(() => afterLogin())
                .catch(error => this.log('Failed to login: %s', error));

        }.bind(this));
    }
}

// Function invoked when homebridge tries to restore cached accessory.
// We update the existing devices as part of didFinishLaunching(), as to avoid an additional call to the the HTTPS API.
eWeLink.prototype.configureAccessory = function (accessory) {

    let platform = this;

    // To avoid crash if platform config change
    if (!platform.log) {
        return;
    }

    platform.log(accessory.displayName, "Configure Accessory");

    let service;
    if (accessory.getService(Service.WindowCovering)) {
        service = accessory.getService(Service.WindowCovering);
        service.getCharacteristic(Characteristic.CurrentPosition)
            .on('get', function (callback) {
                platform.getCurrentPosition(accessory, callback);
            });
        service.getCharacteristic(Characteristic.PositionState)
            .on('get', function (callback) {
                platform.getPositionState(accessory, callback);
            });
        service.getCharacteristic(Characteristic.TargetPosition)
            .on('set', function (value, callback) {
                platform.setTargetPosition(accessory, value, callback);
            })
            .on('get', function (callback) {
                platform.getTargetPosition(accessory, callback);
            });

        // Restore previous state
        let lastPosition = accessory.context.lastPosition;
        platform.log("[%s] Previous last Position stored: %s", accessory.displayName, lastPosition);
        if ((lastPosition === undefined) || (lastPosition < 0)) {
            lastPosition = 0;
            platform.log("[%s] No previous saved state. lastPosition set to default: %s", accessory.displayName, lastPosition);
        } else {
            platform.log("[%s] Previous saved state found. lastPosition set to: %s", accessory.displayName, lastPosition);
        }
        accessory.context.lastPosition = lastPosition;
        accessory.context.currentTargetPosition = lastPosition;
        accessory.context.currentPositionState = 2;

        // Updating config
        let group = platform.groups.get(accessory.context.deviceId);
        if (group) {
            accessory.context.switchUp = group.relay_up - 1;
            accessory.context.switchDown = group.relay_down - 1;
            accessory.context.durationUp = group.time_up;
            accessory.context.durationDown = group.time_down;
            accessory.context.durationBMU = group.time_botton_margin_up || 0;
            accessory.context.durationBMD = group.time_botton_margin_down || 0;
            accessory.context.fullOverdrive = group.full_overdrive || 0;
            accessory.context.percentDurationDown = (accessory.context.durationDown / 100) * 1000;
            accessory.context.percentDurationUp = (accessory.context.durationUp / 100) * 1000;
            accessory.context.handleApiChanges = group.handle_api_changes || true;
        }
    }
    if (accessory.getService(Service.Switch)) {

        accessory.getService(Service.Switch)
            .getCharacteristic(Characteristic.On)
            .on('set', function (value, callback) {
<<<<<<< HEAD
                /* Do a web call */
                platform.setPowerState(accessory, value, callback);
            })
            .on('get', function (callback) {
                /* Try the API */
                platform.getSwitchState(accessory, callback);
=======

                let localDevice = undefined;
                if (accessory.context.lanClient) {
                    /* Try to get the local device state if a lan client exists */
                    localDevice = accessory.context.lanClient.getLocalDevice();
                }
                
                if(localDevice && localDevice.data.type === 'plug') {
                    /* We can do a local device call for this */
                    accessory.context.lanClient.setSwitchStatus(
                        accessory, value, callback);
                } else {
                    /* Do a web call */
                    platform.setPowerState(accessory, value, callback);
                }
            })
            .on('get', function (callback) {

                let localDevice = undefined;
                if (accessory.context.lanClient && 
                        accessory.context.lanClient.getLocalDevice) {
                    /* Only get the local device state if there is a lan client and it
                     * has the expected function. 
                     * This latter check seems to be required when a device is partially
                     * restored and homebridge tries to get the state before it is fully
                     * set up. 
                     */
                    localDevice = accessory.context.lanClient.getLocalDevice();
                }
                    
                let status = undefined;
                if (localDevice) {
                    if (localDevice.data.type === 'plug') {
                        status = accessory.context.lanClient.getSwitchStatus();
                    } else if (localDevice.data.type === 'strip') {
                        status = accessory.context.lanClient.getStripOutletStatus(
                            accessory.context.channel);
                    }
                } 

                if (status !== undefined) {
                    /* Got a response from the lan client, call the callback */
                    callback(null, status);
                } else {
                    /* Try the API */
                    platform.getPowerState(accessory, callback);
                }
>>>>>>> f08d43b1
            });

    }
    if (accessory.getService(Service.Thermostat)) {
        service = accessory.getService(Service.Thermostat);

        service.getCharacteristic(Characteristic.CurrentTemperature)
            .on('get', function (callback) {
                platform.getCurrentTemperature(accessory, callback);
            });
        service.getCharacteristic(Characteristic.CurrentRelativeHumidity)
            .on('get', function (callback) {
                platform.getCurrentHumidity(accessory, callback);
            });
    }
    if (accessory.getService(Service.TemperatureSensor)) {
        accessory.getService(Service.TemperatureSensor)
            .getCharacteristic(Characteristic.CurrentTemperature)
            .on('get', function (callback) {
                platform.getCurrentTemperature(accessory, callback);
            });
    }
    if (accessory.getService(Service.HumiditySensor)) {
        accessory.getService(Service.HumiditySensor)
            .getCharacteristic(Characteristic.CurrentRelativeHumidity)
            .on('get', function (callback) {
                platform.getCurrentHumidity(accessory, callback);
            });
    }

    if (accessory.getService(Service.Fanv2)) {
        accessory.getService(Service.Fanv2).getCharacteristic(Characteristic.Active)
            .on("get", function (callback) {
                /*  A fan is like a multi-switch device that we only care about a specific switch for, 
                 * kind of like the micro. But in this case it looks like switch 0 is for the light, 
                 * and switch 1 for the fan. Switches 2 & 3 are used to control the speed. 
                 */
                platform.getSwitchState(accessory, callback, 1);
            });
            /* Don't need a set for this characteristic, we will update this when setting
             * the speed to zero */

        // This is actually the fan speed instead of rotation speed but homekit fan does not support this
        accessory.getService(Service.Fanv2).getCharacteristic(Characteristic.RotationSpeed)
            .setProps({
                minStep: 3
            })
            .on("get", function (callback) {
                platform.getFanSpeed(accessory, callback);
            })
            .on("set", function (value, callback) {
                platform.setFanSpeed(accessory, value, callback);
            });
    }

    if (accessory.getService(Service.Lightbulb)) {
        accessory.getService(Service.Lightbulb).getCharacteristic(Characteristic.On)
            .on("get", function (callback) {
                /*  A fan is like a multi-switch device that we only care about a specific switch for, 
                 * kind of like the micro. But in this case it looks like switch 0 is for the light, 
                 and switch 1 for the fan. Switches 2 & 3 are used to control the speed. 
                 */
                platform.getSwitchState(accessory, callback, 0);
            })
            .on("set", function (value, callback) {
                platform.setFanLightState(accessory, value, callback);
            });

    }

    /* Log the services this accessory has */
    this.log.debug('Services for accessory (configureAccessory) %s:', accessory.context.deviceId);
    accessory.services.forEach(singleService => this.log.debug(
        '%s has service %s', accessory.context.deviceId, singleService))
    
    /* Add the configured accessory */
    this.accessories.set(accessory.context.deviceId, accessory);

};

// Sample function to show how developer can add accessory dynamically from outside event
eWeLink.prototype.addAccessory = function (device, deviceId = null, services = {"switch": true}) {

    // Here we need to check if it is currently there
    if (this.accessories.get(deviceId ? deviceId : device.deviceid)) {
        this.log("Not adding [%s] as it already exists in the cache", deviceId ? deviceId : device.deviceid);
        return;
    }

    let platform = this;
    let channel = 0;

    if (device.type != 10) {
        this.log("A device with an unknown type was returned. It will be skipped.", device.type);
        return;
    }

    if (deviceId) {
        let id = deviceId.split("CH");
        channel = id[1];
    }

    let deviceName = device.name + (channel ? ' CH ' + channel : '');
    try {
        if (channel && device.tags && device.tags.ck_channel_name && device.tags.ck_channel_name[channel-1]) {
            deviceName = device.tags.ck_channel_name[channel-1];
        }
    } catch (e) {
        this.log("Problem device name : [%s]", e);
    }

    try {
        const status = channel && device.params.switches && device.params.switches[channel - 1] ? device.params.switches[channel - 1].switch : device.params.switch || "off";
        this.log("Found Accessory with Name : [%s], Manufacturer : [%s], Status : [%s], Is Online : [%s]", deviceName, device.productModel, status, device.online);
    } catch (e) {
        this.log("Problem accessory Accessory with Name : [%s], Manufacturer : [%s], Error : [%s], Is Online : [%s]", deviceName, device.productModel, e, device.online);
    }

    let switchesCount = this.getDeviceChannelCount(device);
    if (channel > switchesCount) {
        this.log("Can't add [%s], because device [%s] has only [%s] switches.", deviceName, device.productModel, switchesCount);
        return;
    }

    const accessory = new Accessory(deviceName, UUIDGen.generate((deviceId ? deviceId : device.deviceid).toString()));

    accessory.context.deviceId = deviceId ? deviceId : device.deviceid;
    accessory.context.switches = 1;
    accessory.context.channel = channel;

    accessory.reachable = device.online === 'true';

    /* Add a lan client and add it to the context, if the feature is enabled  */
    if (this.config['experimentalLanClient']) {
        this.log.debug('Pre lan client config (addAccessory): %o', device)
        const lanClient = new LanClient(device, this.log);
        lanClient.start();
        accessory.context.lanClient = lanClient;
    }

    if (services.fan) {
        var fan = accessory.addService(Service.Fanv2, device.name);
        var light = accessory.addService(Service.Lightbulb, device.name + ' Light');
        light.getCharacteristic(Characteristic.On)
            .on("get", function (callback) {
                /*  A fan is like a multi-switch device that we only care about a specific switch for, 
                 * kind of like the micro. But in this case it looks like switch 0 is for the light, 
                 and switch 1 for the fan. Switches 2 & 3 are used to control the speed. 
                 */
                platform.getSwitchState(accessory, callback, 0);
            })
            .on('set', function (value, callback) {
                platform.setFanLightState(accessory, value, callback);
            });


        fan.getCharacteristic(Characteristic.Active)
            .on("get", function (callback) {
                /*  A fan is like a multi-switch device that we only care about a specific switch for, 
                 * kind of like the micro. But in this case it looks like switch 0 is for the light, 
                 and switch 1 for the fan. Switches 2 & 3 are used to control the speed. 
                 */
                platform.getSwitchState(accessory, callback, 1);
            });
            /* Don't need a set for this characteristic, we will update this when setting
             * the speed to zero */

        // This is actually the fan speed instead of rotation speed but homekit fan does not support this
        fan.getCharacteristic(Characteristic.RotationSpeed)
            .setProps({
                minStep: 3
            })
            .on("get", function (callback) {
                platform.getFanSpeed(accessory, callback);
            })
            .on("set", function (value, callback) {
                platform.setFanSpeed(accessory, value, callback);
            });
    }

    if (services.blind) {
        // platform.log("Services:", services);
        accessory.context.switchUp = services.group.relay_up - 1;
        accessory.context.switchDown = services.group.relay_down - 1;
        accessory.context.durationUp = services.group.time_up;
        accessory.context.durationDown = services.group.time_down;
        accessory.context.durationBMU = services.group.time_botton_margin_up || 0;
        accessory.context.durationBMD = services.group.time_botton_margin_down || 0;
        accessory.context.fullOverdrive = services.group.full_overdrive || 0;
        accessory.context.percentDurationDown = (accessory.context.durationDown / 100) * 1000;
        accessory.context.percentDurationUp = (accessory.context.durationUp / 100) * 1000;
        accessory.context.handleApiChanges = services.group.handle_api_changes || true;

        accessory.context.lastPosition = 100;           // Last know position, (0-100%)
        accessory.context.currentPositionState = 2;     // 2 = Stoped , 0=Moving Up , 1 Moving Down.
        accessory.context.currentTargetPosition = 100;    //  Target Position, (0-100%)

        // Ensuring switches device config
        platform.initSwitchesConfig(accessory);

        let service = accessory.addService(Service.WindowCovering, deviceName);
        service.getCharacteristic(Characteristic.CurrentPosition)
            .on('get', function (callback) {
                platform.getCurrentPosition(accessory, callback);
            });
        service.getCharacteristic(Characteristic.PositionState)
            .on('get', function (callback) {
                platform.getPositionState(accessory, callback);
            });
        service.getCharacteristic(Characteristic.TargetPosition)
            .on('get', function (callback) {
                platform.getTargetPosition(accessory, callback);
            })
            .on('set', function (value, callback) {
                platform.setTargetPosition(accessory, value, callback);
            });
    }
    if (services.switch) {
        accessory.addService(Service.Switch, deviceName)
            .getCharacteristic(Characteristic.On)
            .on('set', function (value, callback) {
<<<<<<< HEAD
                /* Do a web call */
                platform.setPowerState(accessory, value, callback);
            })
            .on('get', function (callback) {
                /* Try the API */
                platform.getSwitchState(accessory, callback);
=======

                let localDevice = undefined;
                if (accessory.context.lanClient) {
                    /* Try to get the local device state if a lan client exists */
                    localDevice = accessory.context.lanClient.getLocalDevice();
                }

                if(localDevice && localDevice.data.type === 'plug') {
                    /* A local device state exists. We can do a local device call for this */
                    accessory.context.lanClient.setSwitchStatus(
                        accessory, value, callback);
                } else {
                    /* Do a web call */
                    platform.setPowerState(accessory, value, callback);
                }
            })
            .on('get', function (callback) {

                let localDevice = undefined;
                if (accessory.context.lanClient && 
                        accessory.context.lanClient.getLocalDevice) {
                    /* Only get the local device state if there is a lan client and it
                     * has the expected function. 
                     * This latter check seems to be required when a device is partially
                     * restored and homebridge tries to get the state before it is fully
                     * set up. 
                     */
                    localDevice = accessory.context.lanClient.getLocalDevice();
                }
                    
                let status = undefined;
                if (localDevice) {
                    if (localDevice.data.type === 'plug') {
                        status = accessory.context.lanClient.getSwitchStatus();
                    } else if (localDevice.data.type === 'strip') {
                        status = accessory.context.lanClient.getStripOutletStatus(
                            accessory.context.channel);
                    }
                } 

                if (status !== undefined) {
                    /* Got a response from the lan client, call the callback */
                    callback(null, status);
                } else {
                    /* Try the API */
                    platform.getPowerState(accessory, callback);
                }
>>>>>>> f08d43b1
            });
    }
    if (services.thermostat) {
        let service = accessory.addService(Service.Thermostat, deviceName);

        service.getCharacteristic(Characteristic.CurrentTemperature)
            .on('get', function (callback) {
                platform.getCurrentTemperature(accessory, callback);
            });
        service.getCharacteristic(Characteristic.CurrentRelativeHumidity)
            .on('get', function (callback) {
                platform.getCurrentHumidity(accessory, callback);
            });
    }
    if (services.temperature) {
        accessory.addService(Service.TemperatureSensor, deviceName)
            .getCharacteristic(Characteristic.CurrentTemperature)
            .on('get', function (callback) {
                platform.getCurrentTemperature(accessory, callback);
            });
    }

    if (services.humidity) {
        accessory.addService(Service.HumiditySensor, deviceName)
            .getCharacteristic(Characteristic.CurrentRelativeHumidity)
            .on('get', function (callback) {
                platform.getCurrentHumidity(accessory, callback);
            });
    }

    accessory.on('identify', function (paired, callback) {
        platform.log(accessory.displayName, "Identify not supported");
	try {
            callback();
	} catch (e) { }
    });

    accessory.getService(Service.AccessoryInformation).setCharacteristic(Characteristic.SerialNumber, device.extra.extra.mac);
    accessory.getService(Service.AccessoryInformation).setCharacteristic(Characteristic.Manufacturer, device.productModel);
    accessory.getService(Service.AccessoryInformation).setCharacteristic(Characteristic.Model, device.extra.extra.model);
    accessory.getService(Service.AccessoryInformation).setCharacteristic(Characteristic.Identify, false);

    // Exception when some device is not ready to register
    try {
        accessory.getService(Service.AccessoryInformation).setCharacteristic(Characteristic.FirmwareRevision, device.params.fwVersion);
    } catch (e) {
        this.log("Error : [%s]", e);
    }

    let switchesAmount = platform.getDeviceChannelCount(device);
    if (switchesAmount > 1) {
        accessory.context.switches = switchesAmount;
    }

    this.log.debug('Services for accessory (addAccessory) %s:', accessory.context.deviceId);
    accessory.services.forEach(singleService => this.log.debug(
        '%s has service %s', accessory.context.deviceId, singleService))

    this.accessories.set(deviceId ? deviceId : device.deviceid, accessory);

    this.api.registerPlatformAccessories("homebridge-eWeLink",
        "eWeLink", [accessory]);

};

eWeLink.prototype.checkIfDeviceIsAlreadyConfigured = function (platform, deviceId) {

    if (platform.accessories.has(deviceId)) {

        platform.log('Device with ID [%s] is already configured. Ensuring that the configuration is current.', deviceId);

        let accessory = platform.accessories.get(deviceId);
        let deviceInformationFromWebApi = platform.devicesFromApi.get(deviceId);
        let deviceType = platform.getDeviceTypeByUiid(deviceInformationFromWebApi.uiid);
        let switchesAmount = platform.getDeviceChannelCount(deviceInformationFromWebApi);

        accessory.getService(Service.AccessoryInformation).setCharacteristic(Characteristic.SerialNumber, deviceInformationFromWebApi.extra.extra.mac);
        accessory.getService(Service.AccessoryInformation).setCharacteristic(Characteristic.Manufacturer, deviceInformationFromWebApi.productModel);
        accessory.getService(Service.AccessoryInformation).setCharacteristic(Characteristic.Model, deviceInformationFromWebApi.extra.extra.model + ' (' + deviceInformationFromWebApi.uiid + ')');
        accessory.getService(Service.AccessoryInformation).setCharacteristic(Characteristic.FirmwareRevision, deviceInformationFromWebApi.params.fwVersion);

        if (switchesAmount > 1) {
            if (platform.groups.has(deviceInformationFromWebApi.deviceid)) {
                let group = platform.groups.get(deviceInformationFromWebApi.deviceid);

                switch (group.type) {
                    case 'blind':
                        platform.log("Blind device has been set: " + deviceInformationFromWebApi.extra.extra.model + ' uiid: ' + deviceInformationFromWebApi.uiid);
                        accessory.getService(Service.AccessoryInformation).setCharacteristic(Characteristic.Name, deviceInformationFromWebApi.name);
                        platform.updateBlindStateCharacteristic(deviceId, deviceInformationFromWebApi.params.switches);
                        // Ensuring switches device config
                        platform.initSwitchesConfig(accessory);
                        break;
                    default:
                        platform.log('Group type error ! Device [%s], ID : [%s] will not be set', deviceInformationFromWebApi.name, deviceInformationFromWebApi.deviceid);
                        break;
                }
            } else if (deviceType === 'FAN_LIGHT' || deviceId === platform.config.fakeFan) {
                platform.updateFanLightCharacteristic(deviceId, deviceInformationFromWebApi.params.switches[0].switch, platform.devicesFromApi.get(deviceId));
                platform.updateFanSpeedCharacteristic(deviceId, deviceInformationFromWebApi.params.switches[1].switch, deviceInformationFromWebApi.params.switches[2].switch, deviceInformationFromWebApi.params.switches[3].switch, platform.devicesFromApi.get(deviceId));
            } else {
                platform.log(switchesAmount + " channels device has been set: " + deviceInformationFromWebApi.extra.extra.model + ' uiid: ' + deviceInformationFromWebApi.uiid);
                for (let i = 0; i !== switchesAmount; i++) {
                    accessory.getService(Service.AccessoryInformation).setCharacteristic(Characteristic.Name, deviceInformationFromWebApi.name + ' CH ' + (i + 1));
                    platform.updatePowerStateCharacteristic(deviceId + 'CH' + (i + 1), deviceInformationFromWebApi.params.switches[i].switch, platform.devicesFromApi.get(deviceId));
                }
            }
        } else {
            platform.log("Single channel device has been set: " + deviceInformationFromWebApi.extra.extra.model + ' uiid: ' + deviceInformationFromWebApi.uiid);
            accessory.getService(Service.AccessoryInformation).setCharacteristic(Characteristic.Name, deviceInformationFromWebApi.name);
            platform.updatePowerStateCharacteristic(deviceId, deviceInformationFromWebApi.params.switch);
        }

        if (deviceInformationFromWebApi.extra.extra.model === "PSA-BHA-GL") {
            platform.log("Thermostat device has been set: " + deviceInformationFromWebApi.extra.extra.model);
            platform.updateCurrentTemperatureCharacteristic(deviceId, deviceInformationFromWebApi.params);
        }

    } else {
        platform.log('Device with ID [%s] is not configured. Add accessory.', deviceId);

        let deviceToAdd = platform.devicesFromApi.get(deviceId);
        let switchesAmount = platform.getDeviceChannelCount(deviceToAdd);

        let services = {};
        services.switch = true;

        if (deviceToAdd.extra.extra.model === "PSA-BHA-GL") {
            services.thermostat = true;
            services.temperature = true;
            services.humidity = true;
        } else {
            services.switch = true;
        }
        if (switchesAmount > 1) {
            if (platform.groups.has(deviceToAdd.deviceid)) {
                let group = platform.groups.get(deviceToAdd.deviceid);
                switch (group.type) {
                    case 'blind':
                        platform.log('Device [%s], ID : [%s] will be added as %s', deviceToAdd.name, deviceToAdd.deviceid, group.type);
                        services.blind = true;
                        services.switch = false;
                        services.group = group;
                        platform.addAccessory(deviceToAdd, null, services);
                        break;
                    default:
                        platform.log('Group type error ! Device [%s], ID : [%s] will not be added', deviceToAdd.name, deviceToAdd.deviceid);
                        break;
                }
            } else if (deviceToAdd.extra.extra.model === "PSF-BFB-GL" || 
                        deviceToAdd.deviceid === platform.config.fakeFan) {

                /* Device is a fan. The fakeFan option here allows the configuration for the plugin to define another 4 switch 
                 * device to be interpreted as a fan. In my testing case, a Sonoff USB Micro is used */
                
                services.fan = true;
                services.switch = false;
                platform.log('Device [%s], ID : [%s] will be added as a fan', deviceToAdd.name, deviceToAdd.deviceid);
                platform.addAccessory(deviceToAdd, deviceToAdd.deviceid, services);
            } else {
                for (let i = 0; i !== switchesAmount; i++) {
                    platform.log('Device [%s], ID : [%s] will be added', deviceToAdd.name, deviceToAdd.deviceid + 'CH' + (i + 1));
                    platform.addAccessory(deviceToAdd, deviceToAdd.deviceid + 'CH' + (i + 1), services);
                }
            }
        } else {
            platform.log('Device [%s], ID : [%s] will be added', deviceToAdd.name, deviceToAdd.deviceid);
            platform.addAccessory(deviceToAdd, null, services);
        }
    }
};

eWeLink.prototype.checkIfDeviceIsStillRegistered = function(platform, deviceId) {

    let accessory = platform.accessories.get(deviceId);

    // To handle grouped accessories
    var realDeviceId = deviceId;

    if (accessory.context.switches > 1) {
        realDeviceId = deviceId.replace('CH' + accessory.context.channel, "");
    }

    if (platform.devicesFromApi.has(realDeviceId) && (accessory.context.switches <= 1 || accessory.context.channel <= accessory.context.switches)) {
        if ((deviceId != realDeviceId) && platform.groups.has(realDeviceId)) {
            platform.log('Device [%s], ID : [%s] is now grouped. It will be removed.', accessory.displayName, accessory.UUID);
            platform.removeAccessory(accessory);
        } else if ((deviceId == realDeviceId) && !platform.groups.has(realDeviceId)) {
            platform.log('Device [%s], ID : [%s] is now splitted. It will be removed.', accessory.displayName, accessory.UUID);
            platform.removeAccessory(accessory);
        } else if (platform.getDeviceTypeByUiid(platform.devicesFromApi.get(realDeviceId).uiid) === 'FAN_LIGHT' && accessory.context.channel !== null) {
            platform.log('Device [%s], ID : [%s] is now grouped as a fan. It will be removed.', accessory.displayName, accessory.UUID);
            platform.removeAccessory(accessory);
        } else {
            platform.log('[%s] Device is registered with API. ID: (%s). Nothing to do.', accessory.displayName, accessory.UUID);
        }
    } else if (platform.devicesFromApi.has(realDeviceId) && platform.getDeviceTypeByUiid(platform.devicesFromApi.get(realDeviceId).uiid) === 'FAN_LIGHT') {
        platform.log('[%s] Device is registered with API. ID: (%s). Nothing to do.', accessory.displayName, accessory.UUID);
    } else {
        platform.log('Device [%s], ID : [%s] was not present in the response from the API. It will be removed.', accessory.displayName, accessory.UUID);
        platform.removeAccessory(accessory);
    }
};

eWeLink.prototype.updatePowerStateCharacteristic = function (deviceId, state, device = null, channel = null) {

    // Used when we receive an update from an external source

    let platform = this;

    let isOn = false;

    let accessory = platform.accessories.get(deviceId);

    if (typeof accessory === 'undefined' && device) {
        platform.log("Adding accessory for deviceId [%s].", deviceId);
        platform.addAccessory(device, deviceId);
        accessory = platform.accessories.get(deviceId);
    }

    if (!accessory) {
        platform.log("Error updating non-exist accessory with deviceId [%s].", deviceId);
        return;
    }

    if (state === 'on') {
        isOn = true;
    }

    platform.log("Updating recorded Characteristic.On for [%s] to [%s]. No request will be sent to the device.", accessory.displayName, isOn);

    let currentState = accessory.getService(Service.Switch).getCharacteristic(Characteristic.On).value;
    if (currentState !== isOn) {
        platform.log("Updating recorded Characteristic.On for [%s] from [%s] to [%s]. No request will be sent to the device.", accessory.displayName, currentState, isOn);
        accessory.getService(Service.Switch)
        .setCharacteristic(Characteristic.On, isOn);
    }
};

eWeLink.prototype.updateCurrentTemperatureCharacteristic = function (deviceId, state, device = null, channel = null) {

    // Used when we receive an update from an external source

    let platform = this;

    let accessory = platform.accessories.get(deviceId);
    //platform.log("deviceID:", deviceId);

    if (typeof accessory === 'undefined' && device) {
        platform.addAccessory(device, deviceId);
        accessory = platform.accessories.get(deviceId);
    }

    if (!accessory) {
        platform.log("Error updating non-exist accessory with deviceId [%s].", deviceId);
        return;
    }

    // platform.log(JSON.stringify(device,null,2));

    let currentTemperature = state.currentTemperature;
    let currentHumidity = state.currentHumidity;

    platform.log("Updating recorded Characteristic.CurrentTemperature for [%s] to [%s]. No request will be sent to the device.", accessory.displayName, currentTemperature);
    platform.log("Updating recorded Characteristic.CurrentRelativeHuniditgy for [%s] to [%s]. No request will be sent to the device.", accessory.displayName, currentHumidity);

    if (accessory.getService(Service.Thermostat)) {
        accessory.getService(Service.Thermostat)
            .setCharacteristic(Characteristic.CurrentTemperature, currentTemperature);
        accessory.getService(Service.Thermostat)
            .setCharacteristic(Characteristic.CurrentRelativeHumidity, currentHumidity);
    }
    if (accessory.getService(Service.TemperatureSensor)) {
        accessory.getService(Service.TemperatureSensor)
            .setCharacteristic(Characteristic.CurrentTemperature, currentTemperature);
    }
    if (accessory.getService(Service.HumiditySensor)) {
        accessory.getService(Service.HumiditySensor)
            .setCharacteristic(Characteristic.CurrentRelativeHumidity, currentHumidity);
    }

};

eWeLink.prototype.updateBlindStateCharacteristic = function (deviceId, switches, device = null) {

    // Used when we receive an update from an external source

    let platform = this;

    let accessory = platform.accessories.get(deviceId);

    if (typeof accessory === 'undefined' && device) {
        platform.log("Adding accessory for deviceId [%s].", deviceId);
        platform.addAccessory(device, deviceId);
        accessory = platform.accessories.get(deviceId);
    }

    if (!accessory) {
        platform.log("Error updating non-exist accessory with deviceId [%s].", deviceId);
        return;
    }

    let state = platform.getBlindState(switches, accessory);
    // platform.log("blindStae_debug:", state)
    // [0,0] = 0 => 2 Stopped
    // [0,1] = 1 => 1 Moving down
    // [1,0] = 2 => 0 Moving up
    // [1,1] = 3 => Error

    let stateString = ["Moving up", "Moving down", "Stopped", "Error!"];
    let service = accessory.getService(Service.WindowCovering);
    let actualPosition;

    // platform.log("accessory.context.currentPositionState:", accessory.context.currentPositionState);

    switch (state) {
        case 3:
            platform.log("[%s] ERROR : positionState: %s. Force stop!", accessory.displayName, state);
            actualPosition = platform.actualPosition(accessory);
            accessory.context.currentTargetPosition = actualPosition;
            accessory.context.targetTimestamp = Date.now() + 10;
            service.setCharacteristic(Characteristic.TargetPosition, actualPosition);
            break;
        case 2:
            if (accessory.context.currentPositionState == 2) {
                platform.log("[%s] received new positionState: %s (%s). Already stopped. Nothing to do.", accessory.displayName, state, stateString[state]);
                return;
            }
            actualPosition = platform.actualPosition(accessory);
            platform.log("[%s] received new positionState when moving: %s (%s). Targuet pos: %s", accessory.displayName, state, stateString[state], actualPosition);
            accessory.context.currentTargetPosition = actualPosition;
            accessory.context.targetTimestamp = Date.now() + 10;
            service.setCharacteristic(Characteristic.TargetPosition, actualPosition);
            break;
        case 1:
            if (accessory.context.currentPositionState == 1) {
                platform.log("[%s] received same positionState: %s (%s). Nothing to do.", accessory.displayName, state, stateString[state]);
                return;
            }
            if (accessory.context.currentTargetPosition == 0) {
                platform.log("[%s] received new positionState: %s (%s). Targuet pos is already 0. Stopping!", accessory.displayName, state, stateString[state]);
                platform.setFinalBlindsState(accessory);
            } else {
                platform.log("[%s] received new positionState: %s (%s). Targuet pos: 0", accessory.displayName, state, stateString[state]);
                service.setCharacteristic(Characteristic.TargetPosition, 0);
            }
            break;
        case 0:
            if (accessory.context.currentPositionState == 0) {
                platform.log("[%s] received same positionState: %s (%s). Nothing to do.", accessory.displayName, state, stateString[state]);
                return;
            }
            if (accessory.context.currentTargetPosition == 100) {
                platform.log("[%s] received new positionState: %s (%s). Targuet pos is already 100. Stopping!", accessory.displayName, state, stateString[state]);
                platform.setFinalBlindsState(accessory);
            } else {
                platform.log("[%s] received new positionState: %s (%s). Targuet pos: 100", accessory.displayName, state, stateString[state]);
                service.setCharacteristic(Characteristic.TargetPosition, 100);
            }
            break;
        default:
            platform.log('[%s] PositionState type error !', accessory.displayName);
            break;
    }
};

eWeLink.prototype.updateFanLightCharacteristic = function (deviceId, state, device = null) {

    // Used when we receive an update from an external source

    let platform = this;

    let isOn = false;

    let accessory = platform.accessories.get(deviceId);

    // if (typeof accessory === 'undefined' && device) {
    //     platform.log("Adding accessory for deviceId [%s].", deviceId);
    //     platform.addAccessory(device, deviceId);
    //     accessory = platform.accessories.get(deviceId);
    // }

    if (!accessory) {
        platform.log("Error updating non-exist accessory with deviceId [%s].", deviceId);
        return;
    }

    if (state === 'on') {
        isOn = true;
    }

    platform.log("Updating recorded Characteristic.On for [%s] to [%s]. No request will be sent to the device.", accessory.displayName, isOn);

    accessory.getService(Service.Lightbulb)
        .setCharacteristic(Characteristic.On, isOn);

};

eWeLink.prototype.updateFanSpeedCharacteristic = function (deviceId, state1, state2, state3, device = null) {

    // Used when we receive an update from an external source

    let platform = this;

    let isOn = Characteristic.Active.INACTIVE;
    let speed = 0;

    let accessory = platform.accessories.get(deviceId);

    // if (typeof accessory === 'undefined' && device) {
    //     platform.log("Adding accessory for deviceId [%s].", deviceId);
    //     platform.addAccessory(device, deviceId);
    //     accessory = platform.accessories.get(deviceId);
    // }

    if (!accessory) {
        platform.log("Error updating non-exist accessory with deviceId [%s].", deviceId);
        return;
    }

    if (state1 === 'on' && state2 === 'off' && state3 === 'off') {
        isOn = Characteristic.Active.ACTIVE;
        speed = 33.0;
    } else if (state1 === 'on' && state2 === 'on' && state3 === 'off') {
        isOn = Characteristic.Active.ACTIVE;
        speed = 66.0;
    } else if (state1 === 'on' && state2 === 'off' && state3 === 'on') {
        isOn = Characteristic.Active.ACTIVE;
        speed = 100.0;
    }

    platform.log("Updating recorded Characteristic.On for [%s] to [%s]. No request will be sent to the device.", accessory.displayName, isOn);
    platform.log("Updating recorded Characteristic.RotationSpeed for [%s] to [%s]. No request will be sent to the device.", accessory.displayName, speed);

    accessory.getService(Service.Fanv2)
        .setCharacteristic(Characteristic.Active, isOn);

    accessory.getService(Service.Fanv2)
        .setCharacteristic(Characteristic.RotationSpeed, speed);
};

/**
 * Method to process a device switch state response. 
 * 
 * @param accesory the accessory the power state request was made for
 * @param deviceState the device state that was returned by the API. The "params" and "deviceid" fields are 
 *                      consistent in the two responses. Other fields may vary or be missing. 
 * @param callback the callback function to be called when the state is processed. This takes two arguments, 
 *                 the error message and the value. 
 * @param switchNumber optional parameter for specifying a specific switch number to use. If this is not 
 *                      specified, the default behaviour of looking for switch number information from the 
 *                      context will be used. 
 */
eWeLink.prototype.processSwitchState = function(accessory, deviceState, callback, switchNumber) {

    if (switchNumber || accessory.context.switches > 1) {

        if (switchNumber === undefined) {
            /* Set the switch number to the index based on the accessory */
            switchNumber = accessory.context.channel - 1;
        }

        if (deviceState.params.switches[switchNumber].switch === 'on') {
            accessory.reachable = true;
            this.log('API reported that [%s] CH %s is On', accessory.displayName, switchNumber + 1);
            callback(null, 1);
            return;
        } else if (deviceState.params.switches[switchNumber].switch === 'off') {
            accessory.reachable = true;
            this.log('API reported that [%s] CH %s is Off', accessory.displayName, switchNumber + 1);
            callback(null, 0);
            return;
        } else {
            accessory.reachable = false;
            this.log('API reported an unknown status for device [%s](%s)', accessory.displayName, accessory.context.deviceId);
            callback('API returned an unknown status for device ' + accessory.displayName);
            return;
        }

<<<<<<< HEAD
    } else {
        if (deviceState.params.switch === 'on') {
            accessory.reachable = true;
            this.log('API reported that [%s] is On', accessory.displayName);
            callback(null, 1);
            return;
        } else if (deviceState.params.switch === 'off') {
            accessory.reachable = true;
            this.log('API reported that [%s] is Off', accessory.displayName);
            callback(null, 0);
            return;
        } else {
=======
        body = body.devicelist;

        if (body.length < 1) {
            callback('An error was encountered while requesting a list of devices to interrogate power status for your device');
>>>>>>> f08d43b1
            accessory.reachable = false;
            this.log('API reported an unknown status for device [%s](%s)', accessory.displayName, accessory.context.deviceId);
            callback('API returned an unknown status for device ' + accessory.displayName);
            return;
        }

    }

}

/**
 * Method to get the state of a device switch. 
 * 
 * @param accesory the accessory the power state request was made for
 * @param callback the callback function to be called when the state is processed. This takes two arguments, 
 *                 the error message and the value. 
 * @param switchNumber optional parameter for specifying a specific switch number to use. If this is not 
 *                      specified, the default behaviour of looking for switch number information from the 
 *                      context will be used. 
 */
eWeLink.prototype.getSwitchState = function (accessory, callback, switchNumber) {

    this.apiClient.getDeviceStatus(accessory)
        .then(device => this.processSwitchState(accessory, device, callback, switchNumber))
        .catch(err => {
            //TODO: CONSIDER
            accessory.reachable = false;
            callback(err);
        });
}

eWeLink.prototype.getFanSpeed = function (accessory, callback) {
    let platform = this;

    platform.log("Requesting fan state for [%s]", accessory.displayName);

    this.apiClient.getDeviceStatus(accessory)
        .then(device => {

            let fanSpeed;
            if (device.params.switches[1].switch === 'off') {
                /* Fan isn't spinning */
                fanSpeed = 0;
            } else {

                /* Switch 1 is on, depending on what other switches are on we can work out the 
                 * speed. */
                if (device.params.switches[2].switch === 'off' && device.params.switches[3].switch === 'off') {
                    fanSpeed = 33;
                } else if (device.params.switches[2].switch === 'on' && device.params.switches[3].switch === 'off') {
                    fanSpeed = 66;
                } else if (device.params.switches[2].switch === 'off' && device.params.switches[3].switch === 'on') {
                    fanSpeed = 100;
                }
            } 

            accessory.reachable = true;
            platform.log('API reported that fan speed %s is %d', accessory.displayName, fanSpeed);
            callback(null, fanSpeed);
        }).catch(err => {
            //TODO: CONSIDER
            accessory.reachable = false;
            platform.log('Error getFanSpeed: %s', err);
            callback('Failed to load device status: ' + err)
        });
       
}

//TODO: This needs tested by someone with this type of device
eWeLink.prototype.getCurrentTemperature = function (accessory, callback) {
    let platform = this;

    platform.log("Requesting current temperature for [%s]", accessory.displayName);

    let deviceId = accessory.context.deviceId;

    platform.apiClient.getDeviceStatus(deviceId)
        .then(device => {

            let currentTemperature = device.params.currentTemperature;
            platform.log("getCurrentTemperature:", currentTemperature);

            if (accessory.getService(Service.Thermostat)) {
                accessory.getService(Service.Thermostat).setCharacteristic(Characteristic.CurrentTemperature, currentTemperature);
            }
            if (accessory.getService(Service.TemperatureSensor)) {
                accessory.getService(Service.TemperatureSensor).setCharacteristic(Characteristic.CurrentTemperature, currentTemperature);
            }
            accessory.reachable = true;
            callback(null, currentTemperature);

        }).catch(err => {
            //TODO: CONSIDER
            accessory.reachable = false;
            callback('Failed to get device status: ' + err)
        });

}

eWeLink.prototype.getCurrentHumidity = function (accessory, callback) {
    let platform = this;

    platform.log("Requesting current humidity for [%s]", accessory.displayName);

    let deviceId = accessory.context.deviceId;

    this.apiClient.getDeviceStatus(deviceId)
        .then(device => {

<<<<<<< HEAD
            let currentHumidity = device.params.currentHumidity;
            platform.log("getCurrentHumidity:", currentHumidity);

            if (accessory.getService(Service.Thermostat)) {
                accessory.getService(Service.Thermostat).setCharacteristic(Characteristic.CurrentRelativeHumidity, currentHumidity);
            }
            if (accessory.getService(Service.HumiditySensor)) {
                accessory.getService(Service.Thermostat).setCharacteristic(Characteristic.CurrentRelativeHumidity, currentHumidity);
            }
            accessory.reachable = true;
            callback(null, currentHumidity);
        }).catch(err => {
            //TODO: CONSIDER
=======
        if (body.length < 1) {
            callback('An error was encountered while requesting a list of devices to interrogate power status for your device');
>>>>>>> f08d43b1
            accessory.reachable = false;
            callback('Failed to get device state: ' + err)
        });

};

eWeLink.prototype.setPowerState = function (accessory, isOn, callback) {
    let platform = this;

    let deviceId = accessory.context.deviceId;

    let targetState = 'off';

    if (isOn) {
        targetState = 'on';
    }

    platform.log("Setting power state to [%s] for device [%s]", targetState, accessory.displayName);

    let payload = {};
    payload.params = {};
    if (accessory.context.switches > 1) {
        deviceId = deviceId.replace("CH" + accessory.context.channel, "");
        let deviceInformationFromWebApi = platform.devicesFromApi.get(deviceId);
        payload.params.switches = deviceInformationFromWebApi.params.switches;
        payload.params.switches[accessory.context.channel - 1].switch = targetState;
    } else {
        payload.params.switch = targetState;
    }

    platform.apiClient.updateDeviceStatus(accessory, payload.params)
        .then(result => {
            platform.log('setPowerState result: %o', result);
            callback(null, isOn);
        }).catch(err => {
            platform.log('setPowerState error: %o', err);
            callback(err);
        });
};


eWeLink.prototype.setFanLightState = function (accessory, isOn, callback) {

    let platform = this;
    let deviceId = accessory.context.deviceId;

    let targetState = 'off';

    if (isOn) {
        targetState = 'on';
    }

    platform.log("Setting light state to [%s] for device [%s]", targetState, accessory.displayName);

    let payload = {};
    payload.params = {};
    let deviceInformationFromWebApi = platform.devicesFromApi.get(deviceId);
    payload.params.switches = deviceInformationFromWebApi.params.switches;
    payload.params.switches[0].switch = targetState;

    platform.apiClient.updateDeviceStatus(accessory, payload.params)
        .then(result => {
            platform.log('setFanLightState result: %o', result);
            callback(null, isOn);
        }).catch(err => {
            platform.log('setFanLightState error: %o', err);
            callback(err);
        });


<<<<<<< HEAD
=======
        if (body.length < 1) {
            callback('An error was encountered while requesting a list of devices to interrogate power status for your device');
            accessory.reachable = false;
            return;
        }

        let deviceId = accessory.context.deviceId;

        let filteredResponse = body.filter(device => (device.deviceid === deviceId));

        if (filteredResponse.length === 1) {

            let device = filteredResponse[0];

            if (device.deviceid === deviceId) {
                if (device.online !== true) {
                    accessory.reachable = false;
                    platform.log("Device [%s] was reported to be offline by the API", accessory.displayName);
                    callback('API reported that [%s] is not online', device.name);
                    return;
                }

                if (device.params.switches[1].switch === 'on') {
                    accessory.reachable = true;
                    platform.log('API reported that fan light %s is On', device.name);
                    callback(null, 1);
                    return;
                } else if (device.params.switches[1].switch === 'off') {
                    accessory.reachable = true;
                    platform.log('API reported that fan light %s is Off', device.name);
                    callback(null, 0);
                    return;
                } else {
                    accessory.reachable = false;
                    platform.log(device.params.switches);
                    platform.log('API reported an unknown status for device [%s] [%s]', accessory.displayName, device.params.switches[1].switch);
                    callback('API returned an unknown status for device ' + accessory.displayName);
                    return;
                }
            }

        } else if (filteredResponse.length > 1) {
            // More than one device matches our Device ID. This should not happen.
            platform.log("ERROR: The response contained more than one device with Device ID [%s]. Filtered response follows.", device.deviceid);
            platform.log(filteredResponse);
            callback("The response contained more than one device with Device ID " + device.deviceid);

        } else if (filteredResponse.length < 1) {
            // The device is no longer registered
            platform.log("Device [%s] did not exist in the response. It will be removed", accessory.displayName);
            platform.removeAccessory(accessory);
        }
    });
};

eWeLink.prototype.getFanSpeed = function (accessory, callback) {
    let platform = this;

    if (!this.webClient) {
        callback('this.webClient not yet ready while obtaining power status for your device');
        accessory.reachable = false;
        return;
    }

    platform.log("Requesting fan state for [%s]", accessory.displayName);

    this.webClient.get('/api/user/device?' + this.getArguments(), function (err, res, body) {

        if (err) {
            platform.log("An error was encountered while requesting a list of devices while interrogating power status. Error was [%s]", err);
            return;
        } else if (!body) {
            platform.log("An error was encountered while requesting a list of devices while interrogating power status. No data in response.", err);
            return;
        } else if (body.hasOwnProperty('error') && body.error != 0) {
            platform.log("An error was encountered while requesting a list of devices while interrogating power status. Verify your configuration options. Response was [%s]", JSON.stringify(body));
            if ([401, 402].indexOf(parseInt(body.error)) !== -1) {
                platform.relogin();
            }
            callback('An error was encountered while requesting a list of devices to interrogate power status for your device');
            return;
        }

        body = body.devicelist;

        if (body.length < 1) {
            callback('An error was encountered while requesting a list of devices to interrogate power status for your device');
            accessory.reachable = false;
            return;
        }

        let deviceId = accessory.context.deviceId;

        let filteredResponse = body.filter(device => (device.deviceid === deviceId));

        if (filteredResponse.length === 1) {

            let device = filteredResponse[0];

            if (device.deviceid === deviceId) {
                if (device.online !== true) {
                    accessory.reachable = false;
                    platform.log("Device [%s] was reported to be offline by the API", accessory.displayName);
                    callback('API reported that [%s] is not online', device.name);
                    return;
                }

                if (device.params.switches[1].switch === 'on' && device.params.switches[2].switch === 'off' && device.params.switches[3].switch === 'off') {
                    accessory.reachable = true;
                    platform.log('API reported that fan speed %s is %d', device.name, 33);
                    callback(null, 33);
                    return;
                } else if (device.params.switches[1].switch === 'on' && device.params.switches[2].switch === 'on' && device.params.switches[3].switch === 'off') {
                    accessory.reachable = true;
                    platform.log('API reported that fan speed %s is %d', device.name, 66);
                    callback(null, 66);
                    return;
                } else if (device.params.switches[1].switch === 'on' && device.params.switches[2].switch === 'off' && device.params.switches[3].switch === 'on') {
                    accessory.reachable = true;
                    platform.log('API reported that fan speed %s is %d', device.name, 100);
                    callback(null, 100);
                    return;
                } else {
                    accessory.reachable = false;
                    platform.log('API reported an unknown status for device [%s]', accessory.displayName);
                    callback('API returned an unknown status for device ' + accessory.displayName);
                    return;
                }
            }

        } else if (filteredResponse.length > 1) {
            // More than one device matches our Device ID. This should not happen.
            platform.log("ERROR: The response contained more than one device with Device ID [%s]. Filtered response follows.", device.deviceid);
            platform.log(filteredResponse);
            callback("The response contained more than one device with Device ID " + device.deviceid);

        } else if (filteredResponse.length < 1) {
            // The device is no longer registered
            platform.log("Device [%s] did not exist in the response. It will be removed", accessory.displayName);
            platform.removeAccessory(accessory);
        }
    });
};

eWeLink.prototype.getCurrentTemperature = function (accessory, callback) {
    let platform = this;

    platform.log("Requesting current temperature for [%s]", accessory.displayName);

    this.webClient.get('/api/user/device?' + this.getArguments(), function (err, res, body) {

        if (err) {
            platform.log("An error was encountered while requesting a list of devices while interrogating current temperature. Verify your configuration options. Error was [%s]", err);
            return;
        } else if (!body) {
            platform.log("An error was encountered while requesting a list of devices while interrogating current temperature. Verify your configuration options. No data in response.", err);
            return;
        } else if (body.hasOwnProperty('error') && body.error != 0) {
            platform.log("An error was encountered while requesting a list of devices while interrogating current temperature. Verify your configuration options. Response was [%s]", JSON.stringify(body));
            callback('An error was encountered while requesting a list of devices to interrogate current temperature for your device');
            return;
        }

        body = body.devicelist;

        if (body.length < 1) {
            callback('An error was encountered while requesting a list of devices to interrogate current temperature for your device');
            accessory.reachable = false;
            return;
        }

        let deviceId = accessory.context.deviceId;

        let filteredResponse = body.filter(device => (device.deviceid === deviceId));

        if (filteredResponse.length === 1) {

            let device = filteredResponse[0];

            if (device.deviceid === deviceId) {

                if (device.online !== true) {
                    accessory.reachable = false;
                    platform.log("Device [%s] was reported to be offline by the API", accessory.displayName);
                    callback('API reported that [%s] is not online', device.name);
                    return;
                }

                let currentTemperature = device.params.currentTemperature;
                platform.log("getCurrentTemperature:", currentTemperature);

                if (accessory.getService(Service.Thermostat)) {
                    accessory.getService(Service.Thermostat).setCharacteristic(Characteristic.CurrentTemperature, currentTemperature);
                }
                if (accessory.getService(Service.TemperatureSensor)) {
                    accessory.getService(Service.TemperatureSensor).setCharacteristic(Characteristic.CurrentTemperature, currentTemperature);
                }
                accessory.reachable = true;
                callback(null, currentTemperature);

            }

        } else if (filteredResponse.length > 1) {
            // More than one device matches our Device ID. This should not happen.
            platform.log("ERROR: The response contained more than one device with Device ID [%s]. Filtered response follows.", device.deviceid);
            platform.log(filteredResponse);
            callback("The response contained more than one device with Device ID " + device.deviceid);

        } else if (filteredResponse.length < 1) {

            // The device is no longer registered

            platform.log("Device [%s] did not exist in the response. It will be removed", accessory.displayName);
            platform.removeAccessory(accessory);

        }

    });

};

eWeLink.prototype.getCurrentHumidity = function (accessory, callback) {
    let platform = this;

    platform.log("Requesting current humidity for [%s]", accessory.displayName);

    this.webClient.get('/api/user/device?' + this.getArguments(), function (err, res, body) {

        if (err) {
            platform.log("An error was encountered while requesting a list of devices while interrogating current humidity. Verify your configuration options. Error was [%s]", err);
            return;
        } else if (!body) {
            platform.log("An error was encountered while requesting a list of devices while interrogating current humidity. Verify your configuration options. No data in response.", err);
            return;
        } else if (body.hasOwnProperty('error') && body.error != 0) {
            platform.log("An error was encountered while requesting a list of devices while interrogating current humidity. Verify your configuration options. Response was [%s]", JSON.stringify(body));
            callback('An error was encountered while requesting a list of devices to interrogate current humidity for your device');
            return;
        }

        body = body.devicelist;

        if (body.length < 1) {
            callback('An error was encountered while requesting a list of devices to interrogate current humidity for your device');
            accessory.reachable = false;
            return;
        }

        let deviceId = accessory.context.deviceId;

        let filteredResponse = body.filter(device => (device.deviceid === deviceId));

        if (filteredResponse.length === 1) {

            let device = filteredResponse[0];

            if (device.deviceid === deviceId) {

                if (device.online !== true) {
                    accessory.reachable = false;
                    platform.log("Device [%s] was reported to be offline by the API", accessory.displayName);
                    callback('API reported that [%s] is not online', device.name);
                    return;
                }

                let currentHumidity = device.params.currentHumidity;
                platform.log("getCurrentHumidity:", currentHumidity);

                if (accessory.getService(Service.Thermostat)) {
                    accessory.getService(Service.Thermostat).setCharacteristic(Characteristic.CurrentRelativeHumidity, currentHumidity);
                }
                if (accessory.getService(Service.HumiditySensor)) {
                    accessory.getService(Service.Thermostat).setCharacteristic(Characteristic.CurrentRelativeHumidity, currentHumidity);
                }
                accessory.reachable = true;
                callback(null, currentHumidity);

            }

        } else if (filteredResponse.length > 1) {
            // More than one device matches our Device ID. This should not happen.
            platform.log("ERROR: The response contained more than one device with Device ID [%s]. Filtered response follows.", device.deviceid);
            platform.log(filteredResponse);
            callback("The response contained more than one device with Device ID " + device.deviceid);

        } else if (filteredResponse.length < 1) {

            // The device is no longer registered

            platform.log("Device [%s] did not exist in the response. It will be removed", accessory.displayName);
            platform.removeAccessory(accessory);

        }

    });

};

eWeLink.prototype.setTemperatureState = function (accessory, value, callback) {
    let platform = this;
    let deviceId = accessory.context.deviceId;
    let deviceInformationFromWebApi = platform.devicesFromApi.get(deviceId);
    platform.log("setting temperature: ", value);
    /*
    deviceInformationFromWebApi.params.currentHumidity = value;
    if(accessory.getService(Service.Thermostat)) {
        accessory.getService(Service.Thermostat).setCharacteristic(Characteristic.CurrentTemperature, value);
    } else if(accesory.getService(Service.TemperatureSensor)) {
        accessory.getService(Service.TemperatureSensor).setCharacteristic(Characteristic.CurrentTemperature, value);
    }
    */
    callback();
};

eWeLink.prototype.setHumidityState = function (accessory, value, callback) {
    let platform = this;
    let deviceId = accessory.context.deviceId;
    let deviceInformationFromWebApi = platform.devicesFromApi.get(deviceId);
    platform.log("setting humidity: ", value);
    /*
    deviceInformationFromWebApi.params.currentHumidity = value;
    if(accessory.getService(Service.Thermostat)) {
        accessory.getService(Service.Thermostat).setCharacteristic(Characteristic.CurrentRelativeHumidity, value);
    } else if(accesory.getService(Service.HumiditySensor)) {
        accessory.getService(Service.HumiditySensor).setCharacteristic(Characteristic.CurrentRelativeHumidity, value);
    }
    */
    callback();
};

eWeLink.prototype.sendWebSocketMessage = function (string, callback) {
    let platform = this;

    if (!platform.hasOwnProperty('delaySend')) {
        platform.delaySend = 0;
    }
    const delayOffset = 280;

    let sendOperation = function (string) {
        if (!platform.isSocketOpen) {
            // socket not open, retry later
            setTimeout(function () {
                sendOperation(string);
            }, delayOffset);
            return;
        }

        if (platform.wsc) {
            platform.wsc.send(string);
            //platform.log("WS message sent");
            callback();
        }

        if (platform.delaySend <= 0) {
            platform.delaySend = 0;
        } else {
            platform.delaySend -= delayOffset;
        }
    };

    if (!platform.isSocketOpen) {
        platform.log('Socket was closed. It will reconnect automatically');

        let interval;
        let waitToSend = function (string) {
            if (platform.isSocketOpen) {
                clearInterval(interval);
                sendOperation(string);
            } else {
                //platform.log('Connection not ready.....');
            }
        };
        interval = setInterval(waitToSend, 750, string);
    } else {
        setTimeout(sendOperation, platform.delaySend, string);
        platform.delaySend += delayOffset;
    }
};

eWeLink.prototype.setPowerState = function (accessory, isOn, callback) {
    let platform = this;
    let options = {};
    let deviceId = accessory.context.deviceId;
    options.protocolVersion = 13;

    let targetState = 'off';

    if (isOn) {
        targetState = 'on';
    }

    platform.log("Setting power state to [%s] for device [%s]", targetState, accessory.displayName);

    let payload = {};
    payload.action = 'update';
    payload.userAgent = 'app';
    payload.params = {};
    if (accessory.context.switches > 1) {
        deviceId = deviceId.replace("CH" + accessory.context.channel, "");
        let deviceInformationFromWebApi = platform.devicesFromApi.get(deviceId);
        payload.params.switches = deviceInformationFromWebApi.params.switches;
        payload.params.switches[accessory.context.channel - 1].switch = targetState;
    } else {
        payload.params.switch = targetState;
    }
    payload.apikey = '' + accessory.context.apiKey;
    payload.deviceid = '' + deviceId;

    payload.sequence = platform.getSequence();

    let string = JSON.stringify(payload);
    // platform.log( string );

    platform.sendWebSocketMessage(string, callback);
};


eWeLink.prototype.setFanLightState = function (accessory, isOn, callback) {
    let platform = this;
    let options = {};
    let deviceId = accessory.context.deviceId;
    options.protocolVersion = 13;

    let targetState = 'off';

    if (isOn) {
        targetState = 'on';
    }

    platform.log("Setting light state to [%s] for device [%s]", targetState, accessory.displayName);

    let payload = {};
    payload.action = 'update';
    payload.userAgent = 'app';
    payload.params = {};
    let deviceInformationFromWebApi = platform.devicesFromApi.get(deviceId);
    payload.params.switches = deviceInformationFromWebApi.params.switches;
    payload.params.switches[0].switch = targetState;

    payload.apikey = '' + accessory.context.apiKey;
    payload.deviceid = '' + deviceId;

    payload.sequence = platform.getSequence();

    let string = JSON.stringify(payload);
    // platform.log( string );

    platform.sendWebSocketMessage(string, callback);

};

eWeLink.prototype.setFanState = function (accessory, isOn, callback) {
    let platform = this;
    let options = {};
    let deviceId = accessory.context.deviceId;
    options.protocolVersion = 13;

    let targetState = 'off';

    if (isOn) {
        targetState = 'on';
    }

    platform.log("Setting fan state to [%s] for device [%s]", targetState, accessory.displayName);

    let payload = {};
    payload.action = 'update';
    payload.userAgent = 'app';
    payload.params = {};
    let deviceInformationFromWebApi = platform.devicesFromApi.get(deviceId);
    payload.params.switches = deviceInformationFromWebApi.params.switches;
    payload.params.switches[1].switch = targetState;
    payload.apikey = '' + accessory.context.apiKey;
    payload.deviceid = '' + deviceId;

    payload.sequence = platform.getSequence();

    let string = JSON.stringify(payload);
    // platform.log( string );

    platform.sendWebSocketMessage(string, callback);

>>>>>>> f08d43b1
};

eWeLink.prototype.setFanSpeed = function (accessory, value, callback) {

    let platform = this;
    let deviceId = accessory.context.deviceId;

    platform.log("Setting fan speed to [%s] for device [%s]", value, accessory.displayName);

    let payload = {};
    payload.params = {};
    let deviceInformationFromWebApi = platform.devicesFromApi.get(deviceId);
    payload.params.switches = deviceInformationFromWebApi.params.switches;

    /* This type of device uses switches to handle differnt notches of speed. 
     * Store the rounded value so we can call the callback */
    let setValue;
    if (value < 33) {
        payload.params.switches[1].switch = 'off';
        payload.params.switches[2].switch = 'off';
        payload.params.switches[3].switch = 'off';

        setValue = 0;
    } else if (value >=33 && value < 66) {
        payload.params.switches[1].switch = 'on';
        payload.params.switches[2].switch = 'off';
        payload.params.switches[3].switch = 'off';

        setValue = 33;
    } else if (value >=66 && value < 99) {
        payload.params.switches[1].switch = 'on';
        payload.params.switches[2].switch = 'on';
        payload.params.switches[3].switch = 'off';

        setValue = 66;
    } else if (value >= 99) {
        payload.params.switches[1].switch = 'on';
        payload.params.switches[2].switch = 'off';
        payload.params.switches[3].switch = 'on';

        setValue = 100;
    }

    platform.apiClient.updateDeviceStatus(accessory, payload.params)
        .then(result => {
            platform.log('setFanSpeed result: %o', result);

            /* Update the active characteristic too */
            platform.log('Setting acive state: %s', 
                (payload.params.switches[1].switch === 'on') ? 
                    Characteristic.Active.ACTIVE : Characteristic.Active.INACTIVE);
            accessory.getService(Service.Fanv2)
                .setCharacteristic(Characteristic.Active, 
                    (payload.params.switches[1].switch === 'on') ? 
                        Characteristic.Active.ACTIVE : Characteristic.Active.INACTIVE);

            /* callback with the speed we set */
            callback(null, setValue);
        }).catch(err => {
            platform.log('setFanSpeed error: %o', err);
            callback(err);
        });
};

// Sample function to show how developer can remove accessory dynamically from outside event
eWeLink.prototype.removeAccessory = function (accessory) {

    this.log('Removing accessory [%s]', accessory.displayName);

    this.accessories.delete(accessory.context.deviceId);

    this.api.unregisterPlatformAccessories('homebridge-eWeLink',
        'eWeLink', [accessory]);
};

eWeLink.prototype.getDeviceTypeByUiid = function (uiid) {
    const MAPPING = {
        1: "SOCKET",
        2: "SOCKET_2",
        3: "SOCKET_3",
        4: "SOCKET_4",
        5: "SOCKET_POWER",
        6: "SWITCH",
        7: "SWITCH_2",
        8: "SWITCH_3",
        9: "SWITCH_4",
        10: "OSPF",
        11: "CURTAIN",
        12: "EW-RE",
        13: "FIREPLACE",
        14: "SWITCH_CHANGE",
        15: "THERMOSTAT",
        16: "COLD_WARM_LED",
        17: "THREE_GEAR_FAN",
        18: "SENSORS_CENTER",
        19: "HUMIDIFIER",
        22: "RGB_BALL_LIGHT",
        23: "NEST_THERMOSTAT",
        24: "GSM_SOCKET",
        25: "AROMATHERAPY",
        26: "BJ_THERMOSTAT",
        27: "GSM_UNLIMIT_SOCKET",
        28: "RF_BRIDGE",
        29: "GSM_SOCKET_2",
        30: "GSM_SOCKET_3",
        31: "GSM_SOCKET_4",
        32: "POWER_DETECTION_SOCKET",
        33: "LIGHT_BELT",
        34: "FAN_LIGHT",
        35: "EZVIZ_CAMERA",
        36: "SINGLE_CHANNEL_DIMMER_SWITCH",
        38: "HOME_KIT_BRIDGE",
        40: "FUJIN_OPS",
        41: "CUN_YOU_DOOR",
        42: "SMART_BEDSIDE_AND_NEW_RGB_BALL_LIGHT",
        43: "",
        44: "",
        45: "DOWN_CEILING_LIGHT",
        46: "AIR_CLEANER",
        49: "MACHINE_BED",
        51: "COLD_WARM_DESK_LIGHT",
        52: "DOUBLE_COLOR_DEMO_LIGHT",
        53: "ELECTRIC_FAN_WITH_LAMP",
        55: "SWEEPING_ROBOT",
        56: "RGB_BALL_LIGHT_4",
        57: "MONOCHROMATIC_BALL_LIGHT",
        59: "MEARICAMERA",
        77: "MICRO",
        1001: "BLADELESS_FAN",
        1002: "NEW_HUMIDIFIER",
        1003: "WARM_AIR_BLOWER"
    };
    return MAPPING[uiid] || "";
};

eWeLink.prototype.getDeviceChannelCountByType = function (deviceType) {
    const DEVICE_CHANNEL_LENGTH = {
        SOCKET: 1,
        SWITCH_CHANGE: 1,
        GSM_UNLIMIT_SOCKET: 1,
        SWITCH: 1,
        THERMOSTAT: 1,
        SOCKET_POWER: 1,
        GSM_SOCKET: 1,
        POWER_DETECTION_SOCKET: 1,
        MICRO: 4,
        SOCKET_2: 2,
        GSM_SOCKET_2: 2,
        SWITCH_2: 2,
        SOCKET_3: 3,
        GSM_SOCKET_3: 3,
        SWITCH_3: 3,
        SOCKET_4: 4,
        GSM_SOCKET_4: 4,
        SWITCH_4: 4,
        CUN_YOU_DOOR: 4,
        FAN_LIGHT: 4
    };
    return DEVICE_CHANNEL_LENGTH[deviceType] || 0;
};

eWeLink.prototype.getDeviceChannelCount = function (device) {
    let deviceType = this.getDeviceTypeByUiid(device.uiid);
    this.log('Device type for %s is %s', device.uiid, deviceType);
    let channels = this.getDeviceChannelCountByType(deviceType);
    return channels;
};

//////////////
// Blind Stuff
//////////////

eWeLink.prototype.getBlindState = function (switches, accessory) {

    // platform.log("Switches: %s", switches);
    var switch0 = 0;
    if (switches[accessory.context.switchUp].switch === 'on') {
        switch0 = 1;
    }

    var switch1 = 0;
    if (switches[accessory.context.switchDown].switch === 'on') {
        switch1 = 1;
    }

    let sum = (switch0 * 2) + switch1;

    // this.log("Sum: ", sum);
    // [0,0] = 0 => 2 Stopped
    // [0,1] = 1 => 1 Moving down
    // [1,0] = 2 => 0 Moving up
    // [1,1] = 3 => Error

    const MAPPING = {
        0: 2,
        1: 1,
        2: 0,
        3: 3
    };
    // this.log("Sum: %s => Blind State: %s", sum, MAPPING[sum]);
    return MAPPING[sum];
};
eWeLink.prototype.getCurrentPosition = function (accessory, callback) {
    let platform = this;
    let lastPosition = accessory.context.lastPosition;
    if (lastPosition === undefined) {
        lastPosition = 0;
    }
    platform.log("[%s] getCurrentPosition: %s", accessory.displayName, lastPosition);
    callback(null, lastPosition);
};

eWeLink.prototype.getPositionState = function (accessory, callback) {
    let platform = this;

    platform.log("Requesting power state for [%s]", accessory.displayName);

    let deviceId = accessory.context.deviceId;
    if (accessory.context.switches > 1) {
        deviceId = deviceId.replace("CH" + accessory.context.channel, "");
    }

    this.apiClient.getDeviceStatus(deviceId)
        .then(device => {

<<<<<<< HEAD
            let switchesAmount = platform.getDeviceChannelCount(device);
            for (let i = 0; i !== switchesAmount; i++) {
                if (device.params.switches[i].switch === 'on') {
                    accessory.reachable = true;
                    platform.log('API reported that [%s] CH %s is On', device.name, i);
=======
        if (body.length < 1) {
            callback('An error was encountered while requesting a list of devices to interrogate power status for your device');
            accessory.reachable = false;
            return;
        }
        let deviceId = accessory.context.deviceId;
        if (accessory.context.switches > 1) {
            deviceId = deviceId.replace("CH" + accessory.context.channel, "");
        }
        let filteredResponse = body.filter(device => (device.deviceid === deviceId));
        if (filteredResponse.length === 1) {
            let device = filteredResponse[0];
            if (device.deviceid === deviceId) {
                if (device.online !== true) {
                    accessory.reachable = false;
                    platform.log("Device [%s] was reported to be offline by the API", accessory.displayName);
                    callback('API reported that [%s] is not online', device.name);
                    return;
                }
                let switchesAmount = platform.getDeviceChannelCount(device);
                for (let i = 0; i !== switchesAmount; i++) {
                    if (device.params.switches[i].switch === 'on') {
                        accessory.reachable = true;
                        platform.log('API reported that [%s] CH %s is On', device.name, i);
                    }
                }
                let blindState = platform.getBlindState(device.params.switches, accessory);
                platform.log("[%s] Requested CurrentPositionState: %s", accessory.displayName, blindState);
                // Handling error;
                if (blindState > 2) {
                    blindState = 2;
                    accessory.context.currentPositionState = 2;
                    platform.setFinalBlindsState(accessory);
                    platform.log("[%s] Error! Stopping!", accessory.displayName);
>>>>>>> f08d43b1
                }
            }
            let blindState = platform.getBlindState(device.params.switches, accessory);
            platform.log("[%s] Requested CurrentPositionState: %s", accessory.displayName, blindState);
            // Handling error;
            if (blindState > 2) {
                blindState = 2;
                accessory.context.currentPositionState = 2;
                platform.setFinalBlindsState(accessory);
                platform.log("[%s] Error! Stopping!", accessory.displayName);
            }
            callback(null, blindState);
        }).catch(err => {
            //TODO: CONSIDER
            accessory.reachable = false;
            callback('Failed to get device state: ' + err);
        });
};

eWeLink.prototype.getTargetPosition = function (accessory, callback) {
    let platform = this;
    let currentTargetPosition = accessory.context.currentTargetPosition;
    platform.log("[%s] getTargetPosition: %s", accessory.displayName, currentTargetPosition);
    callback(null, currentTargetPosition);
};

eWeLink.prototype.setTargetPosition = function (accessory, pos, callback) {

    let platform = this;
    platform.log("[%s] Setting new target position to %s, was: %s", accessory.displayName, pos, accessory.context.currentTargetPosition);

    let timestamp = Date.now();

    if (accessory.context.currentPositionState != 2) {

        var diffPosition = Math.abs(pos - accessory.context.currentTargetPosition);
        var actualPosition;
        var diffTime;
        var diff;

        if (diffPosition == 0) {
            actualPosition = pos;
            diffTime = 0;
            diff = 0;
        } else {
            if (accessory.context.currentPositionState == 1) {
                diffPosition = accessory.context.currentTargetPosition - pos;
                diffTime = Math.round(accessory.context.percentDurationDown * diffPosition);
            } else {
                diffPosition = pos - accessory.context.currentTargetPosition;
                diffTime = Math.round(accessory.context.percentDurationUp * diffPosition);
            }
            diff = (accessory.context.targetTimestamp - timestamp) + diffTime;
            actualPosition = platform.actualPosition(accessory);

            // platform.log("diffPosition:", diffPosition);
            // platform.log("diffTime:", diffTime);
            // platform.log("actualPosition:", actualPosition);
            // platform.log("diff:", diff);

            if (diff > 0) {
                accessory.context.targetTimestamp += diffTime;
                // if (pos==0 || pos==100) accessory.context.targetTimestamp += accessory.context.fullOverdrive;
                accessory.context.currentTargetPosition = pos;
                platform.log("[%s] Blinds are moving. Current position: %s, new targuet: %s, adjusting target milliseconds: %s", accessory.displayName, actualPosition, pos, diffTime);
                callback();
                return false;
            }
            if (diff < 0) {
                platform.log("[%s] ==> Revert Blinds moving. Current pos: %s, new targuet: %s, new duration: %s", accessory.displayName, actualPosition, pos, Math.abs(diff));
                accessory.context.startTimestamp = timestamp;
                accessory.context.targetTimestamp = timestamp + Math.abs(diff);
                // if (pos==0 || pos==100) accessory.context.targetTimestamp += accessory.context.fullOverdrive;
                accessory.context.lastPosition = actualPosition;
                accessory.context.currentTargetPosition = pos;
                accessory.context.currentPositionState = accessory.context.currentPositionState == 0 ? 1 : 0;

                let payload = platform.prepareBlindSwitchesPayload(accessory);

                platform.apiClient.updateDeviceStatus(accessory, payload.params)
                platform.log("[%s] Request sent for %s", accessory.displayName, accessory.context.currentPositionState == 1 ? "moving up" : "moving down");
                let service = accessory.getService(Service.WindowCovering);
                service.getCharacteristic(Characteristic.CurrentPosition).updateValue(accessory.context.lastPosition);
                service.getCharacteristic(Characteristic.TargetPosition).updateValue(accessory.context.currentTargetPosition);
                service.getCharacteristic(Characteristic.PositionState).updateValue(accessory.context.currentPositionState);
            }
            callback();
            return false;
        }
        callback();
        return false;
    }

    if (accessory.context.lastPosition == pos) {
        platform.log("[%s] Current position already matches target position. There is nothing to do.", accessory.displayName);
        callback();
        return true;
    }

    accessory.context.currentTargetPosition = pos;
    let moveUp = (pos > accessory.context.lastPosition);

    var withoutmarginetimeUP;
    var withoutmarginetimeDOWN;
    var duration;
    withoutmarginetimeUP = accessory.context.durationUp - accessory.context.durationBMU;
    withoutmarginetimeDOWN = accessory.context.durationDown - accessory.context.durationBMD;

    if (moveUp) {
        if (accessory.context.lastPosition == 0) {
            duration = ((pos - accessory.context.lastPosition) / 100 * withoutmarginetimeUP) + accessory.context.durationBMU;
        } else {
            duration = (pos - accessory.context.lastPosition) / 100 * withoutmarginetimeUP;
        }
    } else {
        if (pos == 0) {
            duration = ((accessory.context.lastPosition - pos) / 100 * withoutmarginetimeDOWN) + accessory.context.durationBMD;
        } else {
            duration = (accessory.context.lastPosition - pos) / 100 * withoutmarginetimeDOWN;
        }
    }
		if (pos==0 || pos==100) duration += accessory.context.fullOverdrive;
		if (pos==0 || pos==100) platform.log("[%s] add overdive: %s", accessory.displayName, accessory.context.fullOverdrive);

    duration = Math.round(duration * 100) / 100;

    platform.log("[%s] %s, Duration: %s", accessory.displayName, moveUp ? "Moving up" : "Moving down", duration);

    accessory.context.startTimestamp = timestamp;
    accessory.context.targetTimestamp = timestamp + (duration * 1000);
    // if (pos==0 || pos==100) accessory.context.targetTimestamp += accessory.context.fullOverdrive;
    accessory.context.currentPositionState = (moveUp ? 0 : 1);
    accessory.getService(Service.WindowCovering).setCharacteristic(Characteristic.PositionState, (moveUp ? 0 : 1));

    let payload = platform.prepareBlindSwitchesPayload(accessory);

    setTimeout(function () {

        platform.apiClient.updateDeviceStatus(accessory, payload.params)
        platform.log("[%s] Request sent for %s", accessory.displayName, moveUp ? "moving up" : "moving down");

        var interval = setInterval(function () {
            if (Date.now() >= accessory.context.targetTimestamp) {
                platform.setFinalBlindsState(accessory);
                clearInterval(interval);
                return true;
            }
        }, 100);
        callback();
    }, 1);
};

eWeLink.prototype.setFinalBlindsState = function (accessory) {

    let platform = this;
    accessory.context.currentPositionState = 2;
    let payload = platform.prepareBlindSwitchesPayload(accessory);

    setTimeout(function () {

        platform.apiClient.updateDeviceStatus(accessory, payload.params)
        platform.log("[%s] Request sent to stop moving", accessory.displayName);
        accessory.context.currentPositionState = 2;

        let currentTargetPosition = accessory.context.currentTargetPosition;
        accessory.context.lastPosition = currentTargetPosition;
        let service = accessory.getService(Service.WindowCovering);
        // Using updateValue to avoid loop
        service.getCharacteristic(Characteristic.CurrentPosition).updateValue(currentTargetPosition);
        service.getCharacteristic(Characteristic.TargetPosition).updateValue(currentTargetPosition);
        service.setCharacteristic(Characteristic.PositionState, Characteristic.PositionState.STOPPED);

        platform.log("[%s] Successfully moved to target position: %s", accessory.displayName, currentTargetPosition);
        return true;
        // TODO Here we need to wait for the response to the socket
    }, 1);
};

eWeLink.prototype.prepareBlindSwitchesPayload = function (accessory) {

    let platform = this;
    let payload = {};
    
    payload.params = {};
    let deviceInformationFromWebApi = platform.devicesFromApi.get(accessory.context.deviceId);

    payload.params.switches = deviceInformationFromWebApi.params.switches;

    // [0,0] = 0 => 2 Stopped
    // [0,1] = 1 => 1 Moving down
    // [1,0] = 2 => 0 Moving up
    // [1,1] = 3 => should not happen...

    var switch0 = 'off';
    var switch1 = 'off';

    let state = accessory.context.currentPositionState;

    switch (state) {
        case 2:
            switch0 = 'off';
            switch1 = 'off';
            break;
        case 1:
            switch0 = 'off';
            switch1 = 'on';
            break;
        case 0:
            switch0 = 'on';
            switch1 = 'off';
            break;
        default:
            platform.log('[%s] PositionState type error !', accessory.displayName);
            break;
    }

    payload.params.switches[accessory.context.switchUp].switch = switch0;
    payload.params.switches[accessory.context.switchDown].switch = switch1;
    
    return payload;
};

eWeLink.prototype.actualPosition = function (accessory) {
    let timestamp = Date.now();
    if (accessory.context.currentPositionState == 1) {
        return Math.round(accessory.context.lastPosition - ((timestamp - accessory.context.startTimestamp) / accessory.context.percentDurationDown));
    } else if (accessory.context.currentPositionState == 0) {
        return Math.round(accessory.context.lastPosition + ((timestamp - accessory.context.startTimestamp) / accessory.context.percentDurationUp));
    } else {
        return accessory.context.lastPosition;
    }
};

eWeLink.prototype.initSwitchesConfig = function (accessory) {
    // This method is called from addAccessory() and checkIfDeviceIsAlreadyConfigured().
    // Don't called from configureAccessory() because we need to be connected to the socket.
    let platform = this;
    let payload = {
        "lock": 0,
        "zyx_clear_timers": false,
        "configure": [
            {"startup": "off", "outlet": 0},
            {"startup": "off", "outlet": 1},
            {"startup": "off", "outlet": 2},
            {"startup": "off", "outlet": 3}
        ],
        "pulses": [
            {"pulse": "off", "width": 1000, "outlet": 0},
            {"pulse": "off", "width": 1000, "outlet": 1},
            {"pulse": "off", "width": 1000, "outlet": 2},
            {"pulse": "off", "width": 1000, "outlet": 3}
        ],
        "switches": [
            {"switch": "off", "outlet": 0},
            {"switch": "off", "outlet": 1},
            {"switch": "off", "outlet": 2},
            {"switch": "off", "outlet": 3}
        ]
    };

    // Delaying execution to be sure Socket is open
    platform.log("[%s] Waiting 5 sec before sending init config request...", accessory.displayName);
    setTimeout(() => {
        platform.apiClient.updateDeviceStatus(accessory.context.deviceId, payload);
    }, 5000);
};<|MERGE_RESOLUTION|>--- conflicted
+++ resolved
@@ -4,23 +4,10 @@
 let url = require('url');
 const querystring = require('querystring');
 let request = require('request-json');
-<<<<<<< HEAD
 
 let ApiClient = require('./lib/api');
 
-=======
-let nonce = require('nonce')();
-let crypto = require('crypto');
-
-let LanClient = require('./lib/sonoffLanModeApi');
-
-let wsc;
-let isSocketOpen = false;
-let sequence = 0;
-let webClient = '';
-let apiKey = 'UNCONFIGURED';
-let authenticationToken = 'UNCONFIGURED';
->>>>>>> f08d43b1
+
 let Accessory, Service, Characteristic, UUIDGen;
 
 module.exports = function (homebridge) {
@@ -93,130 +80,12 @@
                         let size = Object.keys(body).length;
                         platform.log("eWeLink HTTPS API reports that there are a total of [%s] devices registered", size);
 
-<<<<<<< HEAD
                         if (size === 0) {
                             platform.log("As there were no devices were found, all devices have been removed from the platform's cache. Please regiester your devices using the eWeLink app and restart HomeBridge");
                             platform.api.unregisterPlatformAccessories("homebridge-eWeLink", "eWeLink", Array.from(platform.accessories.values()));
                             platform.accessories.clear();
                             return;
                         }
-=======
-                    body.forEach((device) => {
-                        platform.apiKey = device.apikey;
-                        // Skip Sonoff Bridge as it is not supported by this plugin
-                        if (['RF_BRIDGE'].indexOf(platform.getDeviceTypeByUiid(device.uiid)) == -1) {
-                            platform.devicesFromApi.set(device.deviceid, device);
-                        }
-                    });
-
-                    // Now we compare the cached devices against the web list
-                    platform.log("Evaluating if devices need to be removed...");
-
-                    function checkIfDeviceIsStillRegistered(value, deviceId, map) {
-
-                        let accessory = platform.accessories.get(deviceId);
-
-                        // To handle grouped accessories
-                        var realDeviceId = deviceId;
-
-                        if (accessory.context.switches > 1) {
-                            realDeviceId = deviceId.replace('CH' + accessory.context.channel, "");
-                        }
-
-                        if (platform.devicesFromApi.has(realDeviceId) && (accessory.context.switches <= 1 || accessory.context.channel <= accessory.context.switches)) {
-                            if ((deviceId != realDeviceId) && platform.groups.has(realDeviceId)) {
-                                platform.log('Device [%s], ID : [%s] is now grouped. It will be removed.', accessory.displayName, accessory.UUID);
-                                platform.removeAccessory(accessory);
-                            } else if ((deviceId == realDeviceId) && !platform.groups.has(realDeviceId)) {
-                                platform.log('Device [%s], ID : [%s] is now splitted. It will be removed.', accessory.displayName, accessory.UUID);
-                                platform.removeAccessory(accessory);
-                            } else if (platform.getDeviceTypeByUiid(platform.devicesFromApi.get(realDeviceId).uiid) === 'FAN_LIGHT' && accessory.context.channel !== null) {
-                                platform.log('Device [%s], ID : [%s] is now grouped as a fan. It will be removed.', accessory.displayName, accessory.UUID);
-                                platform.removeAccessory(accessory);
-                            } else {
-                                platform.log('[%s] Device is registered with API. ID: (%s). Nothing to do.', accessory.displayName, accessory.UUID);
-                            }
-                        } else if (platform.devicesFromApi.has(realDeviceId) && platform.getDeviceTypeByUiid(platform.devicesFromApi.get(realDeviceId).uiid) === 'FAN_LIGHT') {
-                            platform.log('[%s] Device is registered with API. ID: (%s). Nothing to do.', accessory.displayName, accessory.UUID);
-                        } else {
-                            platform.log('Device [%s], ID : [%s] was not present in the response from the API. It will be removed.', accessory.displayName, accessory.UUID);
-                            platform.removeAccessory(accessory);
-                        }
-                    }
-
-                    // If we have devices in our cache, check that they exist in the web response
-                    if (platform.accessories.size > 0) {
-                        platform.log("Verifying that all cached devices are still registered with the API. Devices that are no longer registered with the API will be removed.");
-                        platform.accessories.forEach(checkIfDeviceIsStillRegistered);
-                    }
-
-                    platform.log("Evaluating if new devices need to be added...");
-
-                    // Now we compare the cached devices against the web list
-                    function checkIfDeviceIsAlreadyConfigured(value, deviceId, map) {
-
-                        if (platform.accessories.has(deviceId)) {
-
-                            platform.log('Device with ID [%s] is already configured. Ensuring that the configuration is current.', deviceId);
-
-                            let accessory = platform.accessories.get(deviceId);
-                            let deviceInformationFromWebApi = platform.devicesFromApi.get(deviceId);
-                            let deviceType = platform.getDeviceTypeByUiid(deviceInformationFromWebApi.uiid);
-                            let switchesAmount = platform.getDeviceChannelCount(deviceInformationFromWebApi);
-
-                            accessory.getService(Service.AccessoryInformation).setCharacteristic(Characteristic.SerialNumber, deviceInformationFromWebApi.extra.extra.mac);
-                            accessory.getService(Service.AccessoryInformation).setCharacteristic(Characteristic.Manufacturer, deviceInformationFromWebApi.productModel);
-                            accessory.getService(Service.AccessoryInformation).setCharacteristic(Characteristic.Model, deviceInformationFromWebApi.extra.extra.model + ' (' + deviceInformationFromWebApi.uiid + ')');
-                            accessory.getService(Service.AccessoryInformation).setCharacteristic(Characteristic.FirmwareRevision, deviceInformationFromWebApi.params.fwVersion);
-
-                            /* Add a lan client and add it to the context, if the feature is enabled  */
-                            if (this.config['experimentalLanClient']) {
-                                this.log.debug('Pre lan client config (checkIfDeviceIsAlreadyConfigured): %o', device);
-                                const lanClient = new LanClient(deviceInformationFromWebApi, this.log);
-                                lanClient.start();
-                                accessory.context.lanClient = lanClient;
-                            }
-
-                            if (switchesAmount > 1) {
-                                if (platform.groups.has(deviceInformationFromWebApi.deviceid)) {
-                                    let group = platform.groups.get(deviceInformationFromWebApi.deviceid);
-
-                                    switch (group.type) {
-                                        case 'blind':
-                                            platform.log("Blind device has been set: " + deviceInformationFromWebApi.extra.extra.model + ' uiid: ' + deviceInformationFromWebApi.uiid);
-                                            accessory.getService(Service.AccessoryInformation).setCharacteristic(Characteristic.Name, deviceInformationFromWebApi.name);
-                                            platform.updateBlindStateCharacteristic(deviceId, deviceInformationFromWebApi.params.switches);
-                                            // Ensuring switches device config
-                                            platform.initSwitchesConfig(accessory);
-                                            break;
-                                        default:
-                                            platform.log('Group type error ! Device [%s], ID : [%s] will not be set', deviceInformationFromWebApi.name, deviceInformationFromWebApi.deviceid);
-                                            break;
-                                    }
-                                } else if (deviceType === 'FAN_LIGHT') {
-                                    platform.updateFanLightCharacteristic(deviceId, deviceInformationFromWebApi.params.switches[0].switch, platform.devicesFromApi.get(deviceId));
-                                    platform.updateFanSpeedCharacteristic(deviceId, deviceInformationFromWebApi.params.switches[1].switch, deviceInformationFromWebApi.params.switches[2].switch, deviceInformationFromWebApi.params.switches[3].switch, platform.devicesFromApi.get(deviceId));
-                                } else {
-                                    platform.log(switchesAmount + " channels device has been set: " + deviceInformationFromWebApi.extra.extra.model + ' uiid: ' + deviceInformationFromWebApi.uiid);
-                                    for (let i = 0; i !== switchesAmount; i++) {
-                                        accessory.getService(Service.AccessoryInformation).setCharacteristic(Characteristic.Name, deviceInformationFromWebApi.name + ' CH ' + (i + 1));
-                                        platform.updatePowerStateCharacteristic(deviceId + 'CH' + (i + 1), deviceInformationFromWebApi.params.switches[i].switch, platform.devicesFromApi.get(deviceId));
-                                    }
-                                }
-                            } else {
-                                platform.log("Single channel device has been set: " + deviceInformationFromWebApi.extra.extra.model + ' uiid: ' + deviceInformationFromWebApi.uiid);
-                                accessory.getService(Service.AccessoryInformation).setCharacteristic(Characteristic.Name, deviceInformationFromWebApi.name);
-                                platform.updatePowerStateCharacteristic(deviceId, deviceInformationFromWebApi.params.switch);
-                            }
-
-                            if (deviceInformationFromWebApi.extra.extra.model === "PSA-BHA-GL") {
-                                platform.log("Thermostat device has been set: " + deviceInformationFromWebApi.extra.extra.model);
-                                platform.updateCurrentTemperatureCharacteristic(deviceId, deviceInformationFromWebApi.params);
-                            }
-
-                        } else {
-                            platform.log('Device with ID [%s] is not configured. Add accessory.', deviceId);
->>>>>>> f08d43b1
 
                         body.forEach((device) => {
                             // Skip Sonoff Bridge as it is not supported by this plugin
@@ -384,62 +253,12 @@
         accessory.getService(Service.Switch)
             .getCharacteristic(Characteristic.On)
             .on('set', function (value, callback) {
-<<<<<<< HEAD
                 /* Do a web call */
                 platform.setPowerState(accessory, value, callback);
             })
             .on('get', function (callback) {
                 /* Try the API */
                 platform.getSwitchState(accessory, callback);
-=======
-
-                let localDevice = undefined;
-                if (accessory.context.lanClient) {
-                    /* Try to get the local device state if a lan client exists */
-                    localDevice = accessory.context.lanClient.getLocalDevice();
-                }
-                
-                if(localDevice && localDevice.data.type === 'plug') {
-                    /* We can do a local device call for this */
-                    accessory.context.lanClient.setSwitchStatus(
-                        accessory, value, callback);
-                } else {
-                    /* Do a web call */
-                    platform.setPowerState(accessory, value, callback);
-                }
-            })
-            .on('get', function (callback) {
-
-                let localDevice = undefined;
-                if (accessory.context.lanClient && 
-                        accessory.context.lanClient.getLocalDevice) {
-                    /* Only get the local device state if there is a lan client and it
-                     * has the expected function. 
-                     * This latter check seems to be required when a device is partially
-                     * restored and homebridge tries to get the state before it is fully
-                     * set up. 
-                     */
-                    localDevice = accessory.context.lanClient.getLocalDevice();
-                }
-                    
-                let status = undefined;
-                if (localDevice) {
-                    if (localDevice.data.type === 'plug') {
-                        status = accessory.context.lanClient.getSwitchStatus();
-                    } else if (localDevice.data.type === 'strip') {
-                        status = accessory.context.lanClient.getStripOutletStatus(
-                            accessory.context.channel);
-                    }
-                } 
-
-                if (status !== undefined) {
-                    /* Got a response from the lan client, call the callback */
-                    callback(null, status);
-                } else {
-                    /* Try the API */
-                    platform.getPowerState(accessory, callback);
-                }
->>>>>>> f08d43b1
             });
 
     }
@@ -661,62 +480,12 @@
         accessory.addService(Service.Switch, deviceName)
             .getCharacteristic(Characteristic.On)
             .on('set', function (value, callback) {
-<<<<<<< HEAD
                 /* Do a web call */
                 platform.setPowerState(accessory, value, callback);
             })
             .on('get', function (callback) {
                 /* Try the API */
-                platform.getSwitchState(accessory, callback);
-=======
-
-                let localDevice = undefined;
-                if (accessory.context.lanClient) {
-                    /* Try to get the local device state if a lan client exists */
-                    localDevice = accessory.context.lanClient.getLocalDevice();
-                }
-
-                if(localDevice && localDevice.data.type === 'plug') {
-                    /* A local device state exists. We can do a local device call for this */
-                    accessory.context.lanClient.setSwitchStatus(
-                        accessory, value, callback);
-                } else {
-                    /* Do a web call */
-                    platform.setPowerState(accessory, value, callback);
-                }
-            })
-            .on('get', function (callback) {
-
-                let localDevice = undefined;
-                if (accessory.context.lanClient && 
-                        accessory.context.lanClient.getLocalDevice) {
-                    /* Only get the local device state if there is a lan client and it
-                     * has the expected function. 
-                     * This latter check seems to be required when a device is partially
-                     * restored and homebridge tries to get the state before it is fully
-                     * set up. 
-                     */
-                    localDevice = accessory.context.lanClient.getLocalDevice();
-                }
-                    
-                let status = undefined;
-                if (localDevice) {
-                    if (localDevice.data.type === 'plug') {
-                        status = accessory.context.lanClient.getSwitchStatus();
-                    } else if (localDevice.data.type === 'strip') {
-                        status = accessory.context.lanClient.getStripOutletStatus(
-                            accessory.context.channel);
-                    }
-                } 
-
-                if (status !== undefined) {
-                    /* Got a response from the lan client, call the callback */
-                    callback(null, status);
-                } else {
-                    /* Try the API */
-                    platform.getPowerState(accessory, callback);
-                }
->>>>>>> f08d43b1
+                platform.getSwitchState(accessory, callback)
             });
     }
     if (services.thermostat) {
@@ -1196,7 +965,6 @@
             return;
         }
 
-<<<<<<< HEAD
     } else {
         if (deviceState.params.switch === 'on') {
             accessory.reachable = true;
@@ -1209,12 +977,6 @@
             callback(null, 0);
             return;
         } else {
-=======
-        body = body.devicelist;
-
-        if (body.length < 1) {
-            callback('An error was encountered while requesting a list of devices to interrogate power status for your device');
->>>>>>> f08d43b1
             accessory.reachable = false;
             this.log('API reported an unknown status for device [%s](%s)', accessory.displayName, accessory.context.deviceId);
             callback('API returned an unknown status for device ' + accessory.displayName);
@@ -1324,7 +1086,6 @@
     this.apiClient.getDeviceStatus(deviceId)
         .then(device => {
 
-<<<<<<< HEAD
             let currentHumidity = device.params.currentHumidity;
             platform.log("getCurrentHumidity:", currentHumidity);
 
@@ -1338,10 +1099,6 @@
             callback(null, currentHumidity);
         }).catch(err => {
             //TODO: CONSIDER
-=======
-        if (body.length < 1) {
-            callback('An error was encountered while requesting a list of devices to interrogate power status for your device');
->>>>>>> f08d43b1
             accessory.reachable = false;
             callback('Failed to get device state: ' + err)
         });
@@ -1411,492 +1168,6 @@
             callback(err);
         });
 
-
-<<<<<<< HEAD
-=======
-        if (body.length < 1) {
-            callback('An error was encountered while requesting a list of devices to interrogate power status for your device');
-            accessory.reachable = false;
-            return;
-        }
-
-        let deviceId = accessory.context.deviceId;
-
-        let filteredResponse = body.filter(device => (device.deviceid === deviceId));
-
-        if (filteredResponse.length === 1) {
-
-            let device = filteredResponse[0];
-
-            if (device.deviceid === deviceId) {
-                if (device.online !== true) {
-                    accessory.reachable = false;
-                    platform.log("Device [%s] was reported to be offline by the API", accessory.displayName);
-                    callback('API reported that [%s] is not online', device.name);
-                    return;
-                }
-
-                if (device.params.switches[1].switch === 'on') {
-                    accessory.reachable = true;
-                    platform.log('API reported that fan light %s is On', device.name);
-                    callback(null, 1);
-                    return;
-                } else if (device.params.switches[1].switch === 'off') {
-                    accessory.reachable = true;
-                    platform.log('API reported that fan light %s is Off', device.name);
-                    callback(null, 0);
-                    return;
-                } else {
-                    accessory.reachable = false;
-                    platform.log(device.params.switches);
-                    platform.log('API reported an unknown status for device [%s] [%s]', accessory.displayName, device.params.switches[1].switch);
-                    callback('API returned an unknown status for device ' + accessory.displayName);
-                    return;
-                }
-            }
-
-        } else if (filteredResponse.length > 1) {
-            // More than one device matches our Device ID. This should not happen.
-            platform.log("ERROR: The response contained more than one device with Device ID [%s]. Filtered response follows.", device.deviceid);
-            platform.log(filteredResponse);
-            callback("The response contained more than one device with Device ID " + device.deviceid);
-
-        } else if (filteredResponse.length < 1) {
-            // The device is no longer registered
-            platform.log("Device [%s] did not exist in the response. It will be removed", accessory.displayName);
-            platform.removeAccessory(accessory);
-        }
-    });
-};
-
-eWeLink.prototype.getFanSpeed = function (accessory, callback) {
-    let platform = this;
-
-    if (!this.webClient) {
-        callback('this.webClient not yet ready while obtaining power status for your device');
-        accessory.reachable = false;
-        return;
-    }
-
-    platform.log("Requesting fan state for [%s]", accessory.displayName);
-
-    this.webClient.get('/api/user/device?' + this.getArguments(), function (err, res, body) {
-
-        if (err) {
-            platform.log("An error was encountered while requesting a list of devices while interrogating power status. Error was [%s]", err);
-            return;
-        } else if (!body) {
-            platform.log("An error was encountered while requesting a list of devices while interrogating power status. No data in response.", err);
-            return;
-        } else if (body.hasOwnProperty('error') && body.error != 0) {
-            platform.log("An error was encountered while requesting a list of devices while interrogating power status. Verify your configuration options. Response was [%s]", JSON.stringify(body));
-            if ([401, 402].indexOf(parseInt(body.error)) !== -1) {
-                platform.relogin();
-            }
-            callback('An error was encountered while requesting a list of devices to interrogate power status for your device');
-            return;
-        }
-
-        body = body.devicelist;
-
-        if (body.length < 1) {
-            callback('An error was encountered while requesting a list of devices to interrogate power status for your device');
-            accessory.reachable = false;
-            return;
-        }
-
-        let deviceId = accessory.context.deviceId;
-
-        let filteredResponse = body.filter(device => (device.deviceid === deviceId));
-
-        if (filteredResponse.length === 1) {
-
-            let device = filteredResponse[0];
-
-            if (device.deviceid === deviceId) {
-                if (device.online !== true) {
-                    accessory.reachable = false;
-                    platform.log("Device [%s] was reported to be offline by the API", accessory.displayName);
-                    callback('API reported that [%s] is not online', device.name);
-                    return;
-                }
-
-                if (device.params.switches[1].switch === 'on' && device.params.switches[2].switch === 'off' && device.params.switches[3].switch === 'off') {
-                    accessory.reachable = true;
-                    platform.log('API reported that fan speed %s is %d', device.name, 33);
-                    callback(null, 33);
-                    return;
-                } else if (device.params.switches[1].switch === 'on' && device.params.switches[2].switch === 'on' && device.params.switches[3].switch === 'off') {
-                    accessory.reachable = true;
-                    platform.log('API reported that fan speed %s is %d', device.name, 66);
-                    callback(null, 66);
-                    return;
-                } else if (device.params.switches[1].switch === 'on' && device.params.switches[2].switch === 'off' && device.params.switches[3].switch === 'on') {
-                    accessory.reachable = true;
-                    platform.log('API reported that fan speed %s is %d', device.name, 100);
-                    callback(null, 100);
-                    return;
-                } else {
-                    accessory.reachable = false;
-                    platform.log('API reported an unknown status for device [%s]', accessory.displayName);
-                    callback('API returned an unknown status for device ' + accessory.displayName);
-                    return;
-                }
-            }
-
-        } else if (filteredResponse.length > 1) {
-            // More than one device matches our Device ID. This should not happen.
-            platform.log("ERROR: The response contained more than one device with Device ID [%s]. Filtered response follows.", device.deviceid);
-            platform.log(filteredResponse);
-            callback("The response contained more than one device with Device ID " + device.deviceid);
-
-        } else if (filteredResponse.length < 1) {
-            // The device is no longer registered
-            platform.log("Device [%s] did not exist in the response. It will be removed", accessory.displayName);
-            platform.removeAccessory(accessory);
-        }
-    });
-};
-
-eWeLink.prototype.getCurrentTemperature = function (accessory, callback) {
-    let platform = this;
-
-    platform.log("Requesting current temperature for [%s]", accessory.displayName);
-
-    this.webClient.get('/api/user/device?' + this.getArguments(), function (err, res, body) {
-
-        if (err) {
-            platform.log("An error was encountered while requesting a list of devices while interrogating current temperature. Verify your configuration options. Error was [%s]", err);
-            return;
-        } else if (!body) {
-            platform.log("An error was encountered while requesting a list of devices while interrogating current temperature. Verify your configuration options. No data in response.", err);
-            return;
-        } else if (body.hasOwnProperty('error') && body.error != 0) {
-            platform.log("An error was encountered while requesting a list of devices while interrogating current temperature. Verify your configuration options. Response was [%s]", JSON.stringify(body));
-            callback('An error was encountered while requesting a list of devices to interrogate current temperature for your device');
-            return;
-        }
-
-        body = body.devicelist;
-
-        if (body.length < 1) {
-            callback('An error was encountered while requesting a list of devices to interrogate current temperature for your device');
-            accessory.reachable = false;
-            return;
-        }
-
-        let deviceId = accessory.context.deviceId;
-
-        let filteredResponse = body.filter(device => (device.deviceid === deviceId));
-
-        if (filteredResponse.length === 1) {
-
-            let device = filteredResponse[0];
-
-            if (device.deviceid === deviceId) {
-
-                if (device.online !== true) {
-                    accessory.reachable = false;
-                    platform.log("Device [%s] was reported to be offline by the API", accessory.displayName);
-                    callback('API reported that [%s] is not online', device.name);
-                    return;
-                }
-
-                let currentTemperature = device.params.currentTemperature;
-                platform.log("getCurrentTemperature:", currentTemperature);
-
-                if (accessory.getService(Service.Thermostat)) {
-                    accessory.getService(Service.Thermostat).setCharacteristic(Characteristic.CurrentTemperature, currentTemperature);
-                }
-                if (accessory.getService(Service.TemperatureSensor)) {
-                    accessory.getService(Service.TemperatureSensor).setCharacteristic(Characteristic.CurrentTemperature, currentTemperature);
-                }
-                accessory.reachable = true;
-                callback(null, currentTemperature);
-
-            }
-
-        } else if (filteredResponse.length > 1) {
-            // More than one device matches our Device ID. This should not happen.
-            platform.log("ERROR: The response contained more than one device with Device ID [%s]. Filtered response follows.", device.deviceid);
-            platform.log(filteredResponse);
-            callback("The response contained more than one device with Device ID " + device.deviceid);
-
-        } else if (filteredResponse.length < 1) {
-
-            // The device is no longer registered
-
-            platform.log("Device [%s] did not exist in the response. It will be removed", accessory.displayName);
-            platform.removeAccessory(accessory);
-
-        }
-
-    });
-
-};
-
-eWeLink.prototype.getCurrentHumidity = function (accessory, callback) {
-    let platform = this;
-
-    platform.log("Requesting current humidity for [%s]", accessory.displayName);
-
-    this.webClient.get('/api/user/device?' + this.getArguments(), function (err, res, body) {
-
-        if (err) {
-            platform.log("An error was encountered while requesting a list of devices while interrogating current humidity. Verify your configuration options. Error was [%s]", err);
-            return;
-        } else if (!body) {
-            platform.log("An error was encountered while requesting a list of devices while interrogating current humidity. Verify your configuration options. No data in response.", err);
-            return;
-        } else if (body.hasOwnProperty('error') && body.error != 0) {
-            platform.log("An error was encountered while requesting a list of devices while interrogating current humidity. Verify your configuration options. Response was [%s]", JSON.stringify(body));
-            callback('An error was encountered while requesting a list of devices to interrogate current humidity for your device');
-            return;
-        }
-
-        body = body.devicelist;
-
-        if (body.length < 1) {
-            callback('An error was encountered while requesting a list of devices to interrogate current humidity for your device');
-            accessory.reachable = false;
-            return;
-        }
-
-        let deviceId = accessory.context.deviceId;
-
-        let filteredResponse = body.filter(device => (device.deviceid === deviceId));
-
-        if (filteredResponse.length === 1) {
-
-            let device = filteredResponse[0];
-
-            if (device.deviceid === deviceId) {
-
-                if (device.online !== true) {
-                    accessory.reachable = false;
-                    platform.log("Device [%s] was reported to be offline by the API", accessory.displayName);
-                    callback('API reported that [%s] is not online', device.name);
-                    return;
-                }
-
-                let currentHumidity = device.params.currentHumidity;
-                platform.log("getCurrentHumidity:", currentHumidity);
-
-                if (accessory.getService(Service.Thermostat)) {
-                    accessory.getService(Service.Thermostat).setCharacteristic(Characteristic.CurrentRelativeHumidity, currentHumidity);
-                }
-                if (accessory.getService(Service.HumiditySensor)) {
-                    accessory.getService(Service.Thermostat).setCharacteristic(Characteristic.CurrentRelativeHumidity, currentHumidity);
-                }
-                accessory.reachable = true;
-                callback(null, currentHumidity);
-
-            }
-
-        } else if (filteredResponse.length > 1) {
-            // More than one device matches our Device ID. This should not happen.
-            platform.log("ERROR: The response contained more than one device with Device ID [%s]. Filtered response follows.", device.deviceid);
-            platform.log(filteredResponse);
-            callback("The response contained more than one device with Device ID " + device.deviceid);
-
-        } else if (filteredResponse.length < 1) {
-
-            // The device is no longer registered
-
-            platform.log("Device [%s] did not exist in the response. It will be removed", accessory.displayName);
-            platform.removeAccessory(accessory);
-
-        }
-
-    });
-
-};
-
-eWeLink.prototype.setTemperatureState = function (accessory, value, callback) {
-    let platform = this;
-    let deviceId = accessory.context.deviceId;
-    let deviceInformationFromWebApi = platform.devicesFromApi.get(deviceId);
-    platform.log("setting temperature: ", value);
-    /*
-    deviceInformationFromWebApi.params.currentHumidity = value;
-    if(accessory.getService(Service.Thermostat)) {
-        accessory.getService(Service.Thermostat).setCharacteristic(Characteristic.CurrentTemperature, value);
-    } else if(accesory.getService(Service.TemperatureSensor)) {
-        accessory.getService(Service.TemperatureSensor).setCharacteristic(Characteristic.CurrentTemperature, value);
-    }
-    */
-    callback();
-};
-
-eWeLink.prototype.setHumidityState = function (accessory, value, callback) {
-    let platform = this;
-    let deviceId = accessory.context.deviceId;
-    let deviceInformationFromWebApi = platform.devicesFromApi.get(deviceId);
-    platform.log("setting humidity: ", value);
-    /*
-    deviceInformationFromWebApi.params.currentHumidity = value;
-    if(accessory.getService(Service.Thermostat)) {
-        accessory.getService(Service.Thermostat).setCharacteristic(Characteristic.CurrentRelativeHumidity, value);
-    } else if(accesory.getService(Service.HumiditySensor)) {
-        accessory.getService(Service.HumiditySensor).setCharacteristic(Characteristic.CurrentRelativeHumidity, value);
-    }
-    */
-    callback();
-};
-
-eWeLink.prototype.sendWebSocketMessage = function (string, callback) {
-    let platform = this;
-
-    if (!platform.hasOwnProperty('delaySend')) {
-        platform.delaySend = 0;
-    }
-    const delayOffset = 280;
-
-    let sendOperation = function (string) {
-        if (!platform.isSocketOpen) {
-            // socket not open, retry later
-            setTimeout(function () {
-                sendOperation(string);
-            }, delayOffset);
-            return;
-        }
-
-        if (platform.wsc) {
-            platform.wsc.send(string);
-            //platform.log("WS message sent");
-            callback();
-        }
-
-        if (platform.delaySend <= 0) {
-            platform.delaySend = 0;
-        } else {
-            platform.delaySend -= delayOffset;
-        }
-    };
-
-    if (!platform.isSocketOpen) {
-        platform.log('Socket was closed. It will reconnect automatically');
-
-        let interval;
-        let waitToSend = function (string) {
-            if (platform.isSocketOpen) {
-                clearInterval(interval);
-                sendOperation(string);
-            } else {
-                //platform.log('Connection not ready.....');
-            }
-        };
-        interval = setInterval(waitToSend, 750, string);
-    } else {
-        setTimeout(sendOperation, platform.delaySend, string);
-        platform.delaySend += delayOffset;
-    }
-};
-
-eWeLink.prototype.setPowerState = function (accessory, isOn, callback) {
-    let platform = this;
-    let options = {};
-    let deviceId = accessory.context.deviceId;
-    options.protocolVersion = 13;
-
-    let targetState = 'off';
-
-    if (isOn) {
-        targetState = 'on';
-    }
-
-    platform.log("Setting power state to [%s] for device [%s]", targetState, accessory.displayName);
-
-    let payload = {};
-    payload.action = 'update';
-    payload.userAgent = 'app';
-    payload.params = {};
-    if (accessory.context.switches > 1) {
-        deviceId = deviceId.replace("CH" + accessory.context.channel, "");
-        let deviceInformationFromWebApi = platform.devicesFromApi.get(deviceId);
-        payload.params.switches = deviceInformationFromWebApi.params.switches;
-        payload.params.switches[accessory.context.channel - 1].switch = targetState;
-    } else {
-        payload.params.switch = targetState;
-    }
-    payload.apikey = '' + accessory.context.apiKey;
-    payload.deviceid = '' + deviceId;
-
-    payload.sequence = platform.getSequence();
-
-    let string = JSON.stringify(payload);
-    // platform.log( string );
-
-    platform.sendWebSocketMessage(string, callback);
-};
-
-
-eWeLink.prototype.setFanLightState = function (accessory, isOn, callback) {
-    let platform = this;
-    let options = {};
-    let deviceId = accessory.context.deviceId;
-    options.protocolVersion = 13;
-
-    let targetState = 'off';
-
-    if (isOn) {
-        targetState = 'on';
-    }
-
-    platform.log("Setting light state to [%s] for device [%s]", targetState, accessory.displayName);
-
-    let payload = {};
-    payload.action = 'update';
-    payload.userAgent = 'app';
-    payload.params = {};
-    let deviceInformationFromWebApi = platform.devicesFromApi.get(deviceId);
-    payload.params.switches = deviceInformationFromWebApi.params.switches;
-    payload.params.switches[0].switch = targetState;
-
-    payload.apikey = '' + accessory.context.apiKey;
-    payload.deviceid = '' + deviceId;
-
-    payload.sequence = platform.getSequence();
-
-    let string = JSON.stringify(payload);
-    // platform.log( string );
-
-    platform.sendWebSocketMessage(string, callback);
-
-};
-
-eWeLink.prototype.setFanState = function (accessory, isOn, callback) {
-    let platform = this;
-    let options = {};
-    let deviceId = accessory.context.deviceId;
-    options.protocolVersion = 13;
-
-    let targetState = 'off';
-
-    if (isOn) {
-        targetState = 'on';
-    }
-
-    platform.log("Setting fan state to [%s] for device [%s]", targetState, accessory.displayName);
-
-    let payload = {};
-    payload.action = 'update';
-    payload.userAgent = 'app';
-    payload.params = {};
-    let deviceInformationFromWebApi = platform.devicesFromApi.get(deviceId);
-    payload.params.switches = deviceInformationFromWebApi.params.switches;
-    payload.params.switches[1].switch = targetState;
-    payload.apikey = '' + accessory.context.apiKey;
-    payload.deviceid = '' + deviceId;
-
-    payload.sequence = platform.getSequence();
-
-    let string = JSON.stringify(payload);
-    // platform.log( string );
-
-    platform.sendWebSocketMessage(string, callback);
-
->>>>>>> f08d43b1
 };
 
 eWeLink.prototype.setFanSpeed = function (accessory, value, callback) {
@@ -2122,48 +1393,11 @@
     this.apiClient.getDeviceStatus(deviceId)
         .then(device => {
 
-<<<<<<< HEAD
             let switchesAmount = platform.getDeviceChannelCount(device);
             for (let i = 0; i !== switchesAmount; i++) {
                 if (device.params.switches[i].switch === 'on') {
                     accessory.reachable = true;
                     platform.log('API reported that [%s] CH %s is On', device.name, i);
-=======
-        if (body.length < 1) {
-            callback('An error was encountered while requesting a list of devices to interrogate power status for your device');
-            accessory.reachable = false;
-            return;
-        }
-        let deviceId = accessory.context.deviceId;
-        if (accessory.context.switches > 1) {
-            deviceId = deviceId.replace("CH" + accessory.context.channel, "");
-        }
-        let filteredResponse = body.filter(device => (device.deviceid === deviceId));
-        if (filteredResponse.length === 1) {
-            let device = filteredResponse[0];
-            if (device.deviceid === deviceId) {
-                if (device.online !== true) {
-                    accessory.reachable = false;
-                    platform.log("Device [%s] was reported to be offline by the API", accessory.displayName);
-                    callback('API reported that [%s] is not online', device.name);
-                    return;
-                }
-                let switchesAmount = platform.getDeviceChannelCount(device);
-                for (let i = 0; i !== switchesAmount; i++) {
-                    if (device.params.switches[i].switch === 'on') {
-                        accessory.reachable = true;
-                        platform.log('API reported that [%s] CH %s is On', device.name, i);
-                    }
-                }
-                let blindState = platform.getBlindState(device.params.switches, accessory);
-                platform.log("[%s] Requested CurrentPositionState: %s", accessory.displayName, blindState);
-                // Handling error;
-                if (blindState > 2) {
-                    blindState = 2;
-                    accessory.context.currentPositionState = 2;
-                    platform.setFinalBlindsState(accessory);
-                    platform.log("[%s] Error! Stopping!", accessory.displayName);
->>>>>>> f08d43b1
                 }
             }
             let blindState = platform.getBlindState(device.params.switches, accessory);
