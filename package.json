{
<<<<<<< HEAD
  "name": "homebridge-ewelink-krasnov",
  "version": "0.1.15-1",
  "author": "gbro115",
  "contributors": [
    "Viktor Krasnov",
    "krasnovvy@gmail.com"
=======
  "name": "homebridge-ewelink-max",
  "version": "0.1.17",
  "author": "gbro115",
  "contributors": [
    "Tomasz Bzymek",
    "howanghk",
    "LeJeko"
>>>>>>> e23251c8
  ],
  "description": "homebridge-eWeLink is a Homebrige plugin to control Sonoff relays and T1 switches running OEM firmware",
  "license": "MIT",
  "keywords": [
    "homebridge-plugin",
    "sonoff",
    "ewelink"
  ],
  "engines": {
    "node": ">=6.0.0",
    "homebridge": ">=0.2.0"
  },
  "repository": {
    "type": "git",
    "url": "https://github.com/VictorKrasnov/homebridge-ewelink"
  },
  "dependencies": {
    "nonce": "^1.0.4",
    "request-json": "^0.6.2",
    "ws": "^3.3.2"
  }
}<|MERGE_RESOLUTION|>--- conflicted
+++ resolved
@@ -1,20 +1,9 @@
 {
-<<<<<<< HEAD
   "name": "homebridge-ewelink-krasnov",
-  "version": "0.1.15-1",
+  "version": "0.1.17-1",
   "author": "gbro115",
   "contributors": [
-    "Viktor Krasnov",
     "krasnovvy@gmail.com"
-=======
-  "name": "homebridge-ewelink-max",
-  "version": "0.1.17",
-  "author": "gbro115",
-  "contributors": [
-    "Tomasz Bzymek",
-    "howanghk",
-    "LeJeko"
->>>>>>> e23251c8
   ],
   "description": "homebridge-eWeLink is a Homebrige plugin to control Sonoff relays and T1 switches running OEM firmware",
   "license": "MIT",
